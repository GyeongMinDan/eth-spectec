--- conflicted
+++ resolved
@@ -116,7 +116,6 @@
     | _ -> "unknown"
   with _ -> "UNKNOWN_TOKEN"
 
-<<<<<<< HEAD
 let state_description state_num =
   match state_num with
   | 1 -> "void"
@@ -160,8 +159,6 @@
        methodPrototype"
   | _ -> "unknown"
 
-=======
->>>>>>> 3ba5ae7b
 (* Recursively collect stack states using top and pop *)
 let rec collect_stack env acc =
   match Parser.MenhirInterpreter.top env with
@@ -179,16 +176,8 @@
 
   if Debug_config.debug_enabled debug_level Basic then
     Printf.printf
-<<<<<<< HEAD
-      "@%d ---------------------------------\n\
-       %s\n\
-       -------------------------------------\n"
-      current_state
-      (state_description current_state);
-=======
       "@State %d:\n"
       current_state;
->>>>>>> 3ba5ae7b
   match states with
   | [] ->
       if Debug_config.debug_enabled debug_level Verbose then
