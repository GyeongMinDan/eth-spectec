open Domain.Lib
open Xl
open Il.Ast
module Hint = Runtime_static.Rel.Hint
module Typ = Runtime_dynamic.Typ
module Value = Runtime_dynamic.Value
module Rel = Runtime_dynamic.Rel
open Runtime_dynamic.Envs
open Error
open Attempt
module F = Format
open Util.Source
module Cache = Cache.Cache
module Pp = Il.Print

(* Caches *)

let is_cached_func = function
  | "subst_typ" | "subst_typdef_poly" | "specialize_typdef" | "canon_typ"
  | "free_typ" | "is_nominal" | "find_map" | "update_map" | "dom_map"
  | "bound_tids" | "in_set" | "merge_cstr'" | "merge_cstr"
  | "find_matching_funcs" | "nestable_structt" | "nestable_structt_in_headert"
    ->
      true
  | _ -> false

let func_cache = ref (Cache.create 1000)

let is_cached_rule = function
  | "Sub_impl" | "Sub_expl" | "Sub_impl_canon" | "Sub_expl_canon" | "Type_wf"
  | "Type_alpha" ->
      true
  | "Type_ok" -> false
  | _ -> false

let rule_cache = ref (Cache.create 50)

(* Assignments *)

(* Assigning a value to an expression *)

let rec assign_exp (ctx : Ctx.t) (exp : exp) (value : value) : Ctx.t =
  match (exp.it, value) with
  | VarE id, _ ->
      let ctx = Ctx.add_value Local ctx (id, []) value in
      ctx
  | TupleE exps, TupleV values -> assign_exps ctx exps values
  | CaseE notexp, CaseV (_mixop_value, values) ->
      let _mixop_exp, exps = notexp in
      assign_exps ctx exps values
  | OptE exp_opt, OptV value_opt -> (
      match (exp_opt, value_opt) with
      | Some exp, Some value -> assign_exp ctx exp value
      | None, None -> ctx
      | _ -> assert false)
  | ListE exps, ListV values -> assign_exps ctx exps values
  | ConsE (exp_h, exp_t), ListV values ->
      let value_h = List.hd values in
      let value_t = ListV (List.tl values) in
      let ctx = assign_exp ctx exp_h value_h in
      assign_exp ctx exp_t value_t
  | IterE (_, (Opt, vars)), OptV None ->
      (* Per iterated variable, make an option out of the value *)
      List.fold_left
        (fun ctx (id, iters) ->
          let value = OptV None in
          Ctx.add_value Local ctx (id, iters @ [ Opt ]) value)
        ctx vars
  | IterE (exp, (Opt, vars)), OptV (Some value) ->
      (* Assign the value to the iterated expression *)
      let ctx = assign_exp ctx exp value in
      (* Per iterated variable, make an option out of the value *)
      List.fold_left
        (fun ctx (id, iters) ->
          let value =
            let value = Ctx.find_value Local ctx (id, iters) in
            OptV (Some value)
          in
          Ctx.add_value Local ctx (id, iters @ [ Opt ]) value)
        ctx vars
  | IterE (exp, (List, vars)), ListV values ->
      (* Map over the value list elements,
         and assign each value to the iterated expression *)
      let ctxs =
        List.fold_left
          (fun ctxs value ->
            let ctx =
              { ctx with local = { ctx.local with venv = VEnv.empty } }
            in
            let ctx = assign_exp ctx exp value in
            ctxs @ [ ctx ])
          [] values
      in
      (* Per iterated variable, collect its elementwise value,
         then make a sequence out of them *)
      List.fold_left
        (fun ctx (id, iters) ->
          let values =
            List.map (fun ctx -> Ctx.find_value Local ctx (id, iters)) ctxs
          in
          let value = ListV values in
          Ctx.add_value Local ctx (id, iters @ [ List ]) value)
        ctx vars
  | _ ->
      error exp.at
        (F.asprintf "(TODO) match failed %s <- %s"
           (Il.Print.string_of_exp exp)
           (Il.Print.string_of_value ~short:true value))

and assign_exps (ctx : Ctx.t) (exps : exp list) (values : value list) : Ctx.t =
  check
    (List.length exps = List.length values)
    (over_region (List.map at exps))
    (F.asprintf
       "mismatch in number of expressions and values while assigning, expected \
        %d value(s) but got %d"
       (List.length exps) (List.length values));
  List.fold_left2 assign_exp ctx exps values

(* Assigning a value to an argument *)

and assign_arg (ctx_caller : Ctx.t) (ctx_callee : Ctx.t) (arg : arg)
    (value : value) : Ctx.t =
  match arg.it with
  | ExpA exp -> assign_arg_exp ctx_callee exp value
  | DefA id -> assign_arg_def ctx_caller ctx_callee id value

and assign_args (ctx_caller : Ctx.t) (ctx_callee : Ctx.t) (args : arg list)
    (values : value list) : Ctx.t =
  check
    (List.length args = List.length values)
    (over_region (List.map at args))
    (F.asprintf
       "mismatch in number of arguments and values while assigning, expected \
        %d value(s) but got %d"
       (List.length args) (List.length values));
  List.fold_left2 (assign_arg ctx_caller) ctx_callee args values

and assign_arg_exp (ctx : Ctx.t) (exp : exp) (value : value) : Ctx.t =
  assign_exp ctx exp value

and assign_arg_def (ctx_caller : Ctx.t) (ctx_callee : Ctx.t) (id : id)
    (value : value) : Ctx.t =
  match value with
  | FuncV id_f ->
      let func = Ctx.find_func Local ctx_caller id_f in
      Ctx.add_func Local ctx_callee id func
  | _ ->
      error id.at
        (F.asprintf "cannot assign a value %s to a definition %s"
           (Il.Print.string_of_value ~short:true value)
           id.it)

(* Expression evaluation *)

(* DownCastE and SubE performs subtype checks that are not guaranteed by the type system,
    because in SpecTec assignment should be able to revert the type cast expression

     - Numeric subtyping:
       - e.g., -- if (int) n = $foo() when $foo() returns a positive integer +2
     - Variant subtyping:
       - e.g., -- if (typ) objtyp = $foo() when $foo() returns a variant of objtyp specifically
     - Tuple subtyping: recursive, but the type system guarantees that their lengths are equal
     - Iteration subtyping

   Note that structs are invariant in SpecTec, so we do not need to check for subtyping *)

let rec eval_exp (ctx : Ctx.t) (exp : exp) : Ctx.t * value =
  let wrap_ctx value = (ctx, value) in
  let at = exp.at in
  match exp.it with
  | BoolE b -> eval_bool_exp b |> wrap_ctx
  | NumE n -> eval_num_exp n |> wrap_ctx
  | TextE s -> eval_text_exp s |> wrap_ctx
  | VarE id -> eval_var_exp ctx id |> wrap_ctx
  | UnE (unop, optyp, exp) -> eval_un_exp ctx unop optyp exp
  | BinE (binop, optyp, exp_l, exp_r) ->
      eval_bin_exp ctx binop optyp exp_l exp_r
  | CmpE (cmpop, optyp, exp_l, exp_r) ->
      eval_cmp_exp ctx cmpop optyp exp_l exp_r
  | UpCastE (typ, exp) -> eval_upcast_exp ctx typ exp
  | DownCastE (typ, exp) -> eval_downcast_exp ctx typ exp
  | SubE (exp, typ) -> eval_sub_exp ctx exp typ
  | MatchE (exp, pattern) -> eval_match_exp ctx exp pattern
  | TupleE exps -> eval_tuple_exp ctx exps
  | CaseE notexp -> eval_case_exp ctx notexp
  | StrE fields -> eval_str_exp ctx fields
  | OptE exp_opt -> eval_opt_exp ctx exp_opt
  | ListE exps -> eval_list_exp ctx exps
  | ConsE (exp_h, exp_t) -> eval_cons_exp ctx exp_h exp_t
  | CatE (exp_l, exp_r) -> eval_cat_exp ctx at exp_l exp_r
  | MemE (exp_e, exp_s) -> eval_mem_exp ctx exp_e exp_s
  | LenE exp -> eval_len_exp ctx exp
  | DotE (exp_b, atom) -> eval_dot_exp ctx exp_b atom
  | IdxE (exp_b, exp_i) -> eval_idx_exp ctx exp_b exp_i
  | SliceE (exp_b, exp_l, exp_h) -> eval_slice_exp ctx exp_b exp_l exp_h
  | UpdE (exp_b, path, exp_f) -> eval_upd_exp ctx exp_b path exp_f
  | CallE (id, targs, args) -> eval_call_exp ctx id targs args
  | IterE (exp, iterexp) -> eval_iter_exp ctx exp iterexp

and eval_exps (ctx : Ctx.t) (exps : exp list) : Ctx.t * value list =
  List.fold_left
    (fun (ctx, values) exp ->
      let ctx, value = eval_exp ctx exp in
      (ctx, values @ [ value ]))
    (ctx, []) exps

(* Boolean expression evaluation *)

and eval_bool_exp (b : bool) : value = BoolV b

(* Numeric expression evaluation *)

and eval_num_exp (n : Num.t) : value = NumV n

(* Text expression evaluation *)

and eval_text_exp (s : string) : value = TextV s

(* Variable expression evaluation *)

and eval_var_exp (ctx : Ctx.t) (id : id) : value =
  Ctx.find_value Local ctx (id, [])

(* Unary expression evaluation *)

and eval_un_bool (unop : Bool.unop) (value : value) : value =
  match unop with `NotOp -> BoolV (not (Value.get_bool value))

and eval_un_num (unop : Num.unop) (value : value) : value =
  let num = Value.get_num value in
  let num = Num.un unop num in
  NumV num

and eval_un_exp (ctx : Ctx.t) (unop : unop) (_optyp : optyp) (exp : exp) :
    Ctx.t * value =
  let ctx, value = eval_exp ctx exp in
  match unop with
  | #Bool.unop as unop ->
      let value = eval_un_bool unop value in
      (ctx, value)
  | #Num.unop as unop ->
      let value = eval_un_num unop value in
      (ctx, value)

(* Binary expression evaluation *)

and eval_bin_bool (ctx : Ctx.t) (binop : Bool.binop) (exp_l : exp) (exp_r : exp)
    : Ctx.t * value =
  let ctx, value_l = eval_exp ctx exp_l in
  let bool_l = Value.get_bool value_l in
  match binop with
  | `AndOp when not bool_l -> (ctx, BoolV false)
  | `AndOp ->
      let ctx, value_r = eval_exp ctx exp_r in
      let bool_r = Value.get_bool value_r in
      let value = BoolV (bool_l && bool_r) in
      (ctx, value)
  | `OrOp when bool_l -> (ctx, BoolV true)
  | `OrOp ->
      let ctx, value_r = eval_exp ctx exp_r in
      let bool_r = Value.get_bool value_r in
      let value = BoolV (bool_l || bool_r) in
      (ctx, value)
  | `ImplOp when not bool_l -> (ctx, BoolV true)
  | `ImplOp ->
      let ctx, value_r = eval_exp ctx exp_r in
      let bool_r = Value.get_bool value_r in
      let value = BoolV ((not bool_l) || bool_r) in
      (ctx, value)
  | `EquivOp ->
      let ctx, value_r = eval_exp ctx exp_r in
      let bool_r = Value.get_bool value_r in
      let value = BoolV (bool_l = bool_r) in
      (ctx, value)

and eval_bin_num (ctx : Ctx.t) (binop : Num.binop) (exp_l : exp) (exp_r : exp) :
    Ctx.t * value =
  let ctx, value_l = eval_exp ctx exp_l in
  let num_l = Value.get_num value_l in
  let ctx, value_r = eval_exp ctx exp_r in
  let num_r = Value.get_num value_r in
  let num = Num.bin binop num_l num_r in
  let value = NumV num in
  (ctx, value)

and eval_bin_exp (ctx : Ctx.t) (binop : binop) (_optyp : optyp) (exp_l : exp)
    (exp_r : exp) : Ctx.t * value =
  match binop with
  | #Bool.binop as binop -> eval_bin_bool ctx binop exp_l exp_r
  | #Num.binop as binop -> eval_bin_num ctx binop exp_l exp_r

(* Comparison expression evaluation *)

and eval_cmp_bool (cmpop : Bool.cmpop) (value_l : value) (value_r : value) :
    value =
  let eq = Value.eq value_l value_r in
  match cmpop with `EqOp -> BoolV eq | `NeOp -> BoolV (not eq)

and eval_cmp_num (cmpop : Num.cmpop) (value_l : value) (value_r : value) : value
    =
  let num_l = Value.get_num value_l in
  let num_r = Value.get_num value_r in
  BoolV (Num.cmp cmpop num_l num_r)

and eval_cmp_exp (ctx : Ctx.t) (cmpop : cmpop) (_optyp : optyp) (exp_l : exp)
    (exp_r : exp) : Ctx.t * value =
  let ctx, value_l = eval_exp ctx exp_l in
  let ctx, value_r = eval_exp ctx exp_r in
  let value =
    match cmpop with
    | #Bool.cmpop as cmpop -> eval_cmp_bool cmpop value_l value_r
    | #Num.cmpop as cmpop -> eval_cmp_num cmpop value_l value_r
  in
  (ctx, value)

(* Upcast expression evaluation *)

and upcast (ctx : Ctx.t) (typ : typ) (value : value) : value =
  match typ.it with
  | NumT `IntT -> (
      match value with
      | NumV (`Nat n) -> NumV (`Int n)
      | NumV (`Int _) -> value
      | _ -> assert false)
  | VarT (tid, targs) -> (
      let tparams, deftyp = Ctx.find_typdef Local ctx tid in
      let theta = List.combine tparams targs |> TIdMap.of_list in
      match (deftyp.it, value) with
      | PlainT typ, _ ->
          let typ = Typ.subst_typ theta typ in
          upcast ctx typ value
      | _ -> value)
  | TupleT typs -> (
      match value with
      | TupleV values ->
          let values = List.map2 (upcast ctx) typs values in
          TupleV values
      | _ -> assert false)
  | _ -> value

and eval_upcast_exp (ctx : Ctx.t) (typ : typ) (exp : exp) : Ctx.t * value =
  let ctx, value = eval_exp ctx exp in
  let value = upcast ctx typ value in
  (ctx, value)

(* Downcast expression evaluation *)

and downcast (ctx : Ctx.t) (typ : typ) (value : value) : value =
  match typ.it with
  | NumT `NatT -> (
      match value with
      | NumV (`Nat _) -> value
      | NumV (`Int i) when Bigint.(i >= zero) -> NumV (`Nat i)
      | _ -> assert false)
  | VarT (tid, targs) -> (
      let tparams, deftyp = Ctx.find_typdef Local ctx tid in
      let theta = List.combine tparams targs |> TIdMap.of_list in
      match (deftyp.it, value) with
      | PlainT typ, _ ->
          let typ = Typ.subst_typ theta typ in
          downcast ctx typ value
      | _ -> value)
  | TupleT typs -> (
      match value with
      | TupleV values ->
          let values = List.map2 (downcast ctx) typs values in
          TupleV values
      | _ -> assert false)
  | _ -> value

and eval_downcast_exp (ctx : Ctx.t) (typ : typ) (exp : exp) : Ctx.t * value =
  let ctx, value = eval_exp ctx exp in
  let value = downcast ctx typ value in
  (ctx, value)

(* Subtype check expression evaluation *)

and subtyp (ctx : Ctx.t) (typ : typ) (value : value) : bool =
  match typ.it with
  | NumT `NatT -> (
      match value with
      | NumV (`Nat _) -> true
      | NumV (`Int i) -> Bigint.(i >= zero)
      | _ -> assert false)
  | VarT (tid, targs) -> (
      let tparams, deftyp = Ctx.find_typdef Local ctx tid in
      let theta = List.combine tparams targs |> TIdMap.of_list in
      match (deftyp.it, value) with
      | PlainT typ, _ ->
          let typ = Typ.subst_typ theta typ in
          subtyp ctx typ value
      | VariantT typcases, CaseV (mixop_v, _) ->
          List.exists
            (fun nottyp ->
              let mixop_t, _ = nottyp.it in
              Mixop.eq mixop_t mixop_v)
            typcases
      | _ -> true)
  | TupleT typs -> (
      match value with
      | TupleV values ->
          List.length typs = List.length values
          && List.for_all2 (subtyp ctx) typs values
      | _ -> false)
  | _ -> true

and eval_sub_exp (ctx : Ctx.t) (exp : exp) (typ : typ) : Ctx.t * value =
  let ctx, value = eval_exp ctx exp in
  let sub = subtyp ctx typ value in
  let value_sub = BoolV sub in
  (ctx, value_sub)

(* Pattern match check expression evaluation *)

and eval_match_exp (ctx : Ctx.t) (exp : exp) (pattern : pattern) : Ctx.t * value
    =
  let ctx, value = eval_exp ctx exp in
  let matches =
    match (pattern, value) with
    | CaseP mixop_p, CaseV (mixop_v, _) -> Mixop.eq mixop_p mixop_v
    | ListP listpattern, ListV values -> (
        let len_v = List.length values in
        match listpattern with
        | `Cons -> len_v > 0
        | `Fixed len_p -> len_v = len_p
        | `Nil -> len_v = 0)
    | OptP `Some, OptV (Some _) -> true
    | OptP `None, OptV None -> true
    | _ -> false
  in
  let value_matches = BoolV matches in
  (ctx, value_matches)

(* Tuple expression evaluation *)

and eval_tuple_exp (ctx : Ctx.t) (exps : exp list) : Ctx.t * value =
  let ctx, values = eval_exps ctx exps in
  let value = TupleV values in
  (ctx, value)

(* Case expression evaluation *)

and eval_case_exp (ctx : Ctx.t) (notexp : notexp) : Ctx.t * value =
  let mixop, exps = notexp in
  let ctx, values = eval_exps ctx exps in
  let value = CaseV (mixop, values) in
  (ctx, value)

(* Struct expression evaluation *)

and eval_str_exp (ctx : Ctx.t) (fields : (atom * exp) list) : Ctx.t * value =
  let atoms, exps = List.split fields in
  let ctx, values = eval_exps ctx exps in
  let fields = List.combine atoms values in
  let value = StructV fields in
  (ctx, value)

(* Option expression evaluation *)

and eval_opt_exp (ctx : Ctx.t) (exp_opt : exp option) : Ctx.t * value =
  match exp_opt with
  | Some exp ->
      let ctx, value = eval_exp ctx exp in
      let value = OptV (Some value) in
      (ctx, value)
  | None ->
      let value = OptV None in
      (ctx, value)

(* List expression evaluation *)

and eval_list_exp (ctx : Ctx.t) (exps : exp list) : Ctx.t * value =
  let ctx, values = eval_exps ctx exps in
  let value = ListV values in
  (ctx, value)

(* Cons expression evaluation *)

and eval_cons_exp (ctx : Ctx.t) (exp_h : exp) (exp_t : exp) : Ctx.t * value =
  let ctx, value_h = eval_exp ctx exp_h in
  let ctx, value_t = eval_exp ctx exp_t in
  let values_t = Value.get_list value_t in
  let value = ListV (value_h :: values_t) in
  (ctx, value)

(* Concatenation expression evaluation *)

and eval_cat_exp (ctx : Ctx.t) (at : region) (exp_l : exp) (exp_r : exp) :
    Ctx.t * value =
  let ctx, value_l = eval_exp ctx exp_l in
  let ctx, value_r = eval_exp ctx exp_r in
  let value =
    match (value_l, value_r) with
    | TextV s_l, TextV s_r -> TextV (s_l ^ s_r)
    | ListV values_l, ListV values_r -> ListV (values_l @ values_r)
    | _ -> error at "concatenation expects either two texts or two lists"
  in
  (ctx, value)

(* Membership expression evaluation *)

and eval_mem_exp (ctx : Ctx.t) (exp_e : exp) (exp_s : exp) : Ctx.t * value =
  let ctx, value_e = eval_exp ctx exp_e in
  let ctx, value_s = eval_exp ctx exp_s in
  let values_s = Value.get_list value_s in
  let value = BoolV (List.exists (Value.eq value_e) values_s) in
  (ctx, value)

(* Length expression evaluation *)

and eval_len_exp (ctx : Ctx.t) (exp : exp) : Ctx.t * value =
  let ctx, value = eval_exp ctx exp in
  let len = value |> Value.get_list |> List.length |> Bigint.of_int in
  let value = NumV (`Nat len) in
  (ctx, value)

(* Dot expression evaluation *)

and eval_dot_exp (ctx : Ctx.t) (exp_b : exp) (atom : atom) : Ctx.t * value =
  let ctx, value_b = eval_exp ctx exp_b in
  let fields = Value.get_struct value_b in
  let value =
    fields
    |> List.map (fun (atom, value) -> (atom.it, value))
    |> List.assoc atom.it
  in
  (ctx, value)

(* Index expression evaluation *)

and eval_idx_exp (ctx : Ctx.t) (exp_b : exp) (exp_i : exp) : Ctx.t * value =
  let ctx, value_b = eval_exp ctx exp_b in
  let ctx, value_i = eval_exp ctx exp_i in
  let values = Value.get_list value_b in
  let idx = value_i |> Value.get_num |> Num.to_int |> Bigint.to_int_exn in
  let value = List.nth values idx in
  (ctx, value)

(* Slice expression evaluation *)

and eval_slice_exp (ctx : Ctx.t) (exp_b : exp) (exp_i : exp) (exp_n : exp) :
    Ctx.t * value =
  let ctx, value_b = eval_exp ctx exp_b in
  let values = Value.get_list value_b in
  let ctx, value_i = eval_exp ctx exp_i in
  let idx_l = value_i |> Value.get_num |> Num.to_int |> Bigint.to_int_exn in
  let ctx, value_n = eval_exp ctx exp_n in
  let idx_n = value_n |> Value.get_num |> Num.to_int |> Bigint.to_int_exn in
  let idx_h = idx_l + idx_n in
  let values_slice =
    List.mapi
      (fun idx value ->
        if idx_l <= idx && idx < idx_h then Some value else None)
      values
    |> List.filter_map Fun.id
  in
  let value = ListV values_slice in
  (ctx, value)

(* Update expression evaluation *)

and eval_access_path (value_b : value) (path : path) : value =
  match path.it with
  | RootP -> value_b
  | DotP (path, atom) ->
      let value = eval_access_path value_b path in
      let fields = value |> Value.get_struct in
      fields
      |> List.map (fun (atom, value) -> (atom.it, value))
      |> List.assoc atom.it
  | _ -> failwith "(TODO) access_path"

and eval_update_path (value_b : value) (path : path) (value_n : value) : value =
  match path.it with
  | RootP -> value_n
  | DotP (path, atom) ->
      let value = eval_access_path value_b path in
      let fields = value |> Value.get_struct in
      let fields =
        List.map
          (fun (atom_f, value_f) ->
            if atom_f.it = atom.it then (atom_f, value_n) else (atom_f, value_f))
          fields
      in
      let value = StructV fields in
      eval_update_path value_b path value
  | _ -> failwith "(TODO) update"

and eval_upd_exp (ctx : Ctx.t) (exp_b : exp) (path : path) (exp_f : exp) :
    Ctx.t * value =
  let ctx, value_b = eval_exp ctx exp_b in
  let ctx, value_f = eval_exp ctx exp_f in
  let value = eval_update_path value_b path value_f in
  (ctx, value)

(* Function call expression evaluation *)

and eval_call_exp (ctx : Ctx.t) (id : id) (targs : targ list) (args : arg list)
    : Ctx.t * value =
  let+ ctx, value = invoke_func ctx id targs args in
  (ctx, value)

(* Iterated expression evaluation *)

and eval_iter_exp_opt (ctx : Ctx.t) (exp : exp) (vars : var list) :
    Ctx.t * value =
  let+ ctx_sub_opt = Ctx.sub_opt ctx vars in
  match ctx_sub_opt with
  | Some ctx_sub ->
      let ctx_sub = Ctx.trace_open_iter ctx_sub (Il.Print.string_of_exp exp) in
      let ctx_sub, value = eval_exp ctx_sub exp in
      let ctx_sub = Ctx.trace_close ctx_sub in
      let ctx = Ctx.trace_commit ctx ctx_sub.trace in
      let value = OptV (Some value) in
      (ctx, value)
  | None ->
      let value = OptV None in
      (ctx, value)

and eval_iter_exp_list (ctx : Ctx.t) (exp : exp) (vars : var list) :
    Ctx.t * value =
  let+ ctxs_sub = Ctx.sub_list ctx vars in
  let ctx, values =
    List.fold_left
      (fun (ctx, values) ctx_sub ->
        let ctx_sub =
          Ctx.trace_open_iter ctx_sub (Il.Print.string_of_exp exp)
        in
        let ctx_sub, value = eval_exp ctx_sub exp in
        let ctx_sub = Ctx.trace_close ctx_sub in
        let ctx = Ctx.trace_commit ctx ctx_sub.trace in
        (ctx, values @ [ value ]))
      (ctx, []) ctxs_sub
  in
  let value = ListV values in
  (ctx, value)

and eval_iter_exp (ctx : Ctx.t) (exp : exp) (iterexp : iterexp) : Ctx.t * value
    =
  let iter, vars = iterexp in
  match iter with
  | Opt -> eval_iter_exp_opt ctx exp vars
  | List -> eval_iter_exp_list ctx exp vars

(* Argument evaluation *)

and eval_arg (ctx : Ctx.t) (arg : arg) : Ctx.t * value =
  match arg.it with
  | ExpA exp -> eval_exp ctx exp
  | DefA id ->
      let value = FuncV id in
      (ctx, value)

and eval_args (ctx : Ctx.t) (args : arg list) : Ctx.t * value list =
  List.fold_left
    (fun (ctx, values) arg ->
      let ctx, value = eval_arg ctx arg in
      (ctx, values @ [ value ]))
    (ctx, []) args

(* Premise evaluation *)

and eval_prem (ctx : Ctx.t) (prem : prem) : Ctx.t attempt =
  let ctx = Ctx.trace_extend ctx prem in
  eval_prem' ctx prem

and eval_prem' (ctx : Ctx.t) (prem : prem) : Ctx.t attempt =
  match prem.it with
  | RulePr (id, notexp) -> eval_rule_prem ctx id notexp
  | IfPr exp -> eval_if_prem ctx exp
  | ElsePr -> Ok ctx
  | LetPr (exp_l, exp_r) -> eval_let_prem ctx exp_l exp_r
  | IterPr (prem, iterexp) -> eval_iter_prem ctx prem iterexp

and eval_prems (ctx : Ctx.t) (prems : prem list) : Ctx.t attempt =
  List.fold_left
    (fun ctx prem ->
      let* ctx = ctx in
      eval_prem ctx prem)
    (Ok ctx) prems

(* Rule premise evaluation *)

and eval_rule_prem (ctx : Ctx.t) (id : id) (notexp : notexp) : Ctx.t attempt =
  let rel = Ctx.find_rel Local ctx id in
  let exps_input, exps_output =
    let _, inputs, _ = rel in
    let _, exps = notexp in
    Hint.split_exps_without_idx inputs exps
  in
  let ctx, values_input = eval_exps ctx exps_input in
  let* ctx, values_output = invoke_rel ctx id values_input in
  let ctx = assign_exps ctx exps_output values_output in
  Ok ctx

(* If premise evaluation *)

and eval_if_prem (ctx : Ctx.t) (exp : exp) : Ctx.t attempt =
  let ctx, value = eval_exp ctx exp in
  let cond = Value.get_bool value in
  if cond then Ok ctx
  else
    fail exp.at
      (F.asprintf "condition %s was not met" (Il.Print.string_of_exp exp))

(* Let premise evaluation *)

and eval_let_prem (ctx : Ctx.t) (exp_l : exp) (exp_r : exp) : Ctx.t attempt =
  let ctx, value = eval_exp ctx exp_r in
  let ctx = assign_exp ctx exp_l value in
  Ok ctx

(* Iterated premise evaluation *)

and eval_iter_prem_list (ctx : Ctx.t) (prem : prem) (vars : var list) :
    Ctx.t attempt =
  (* Discriminate between bound and binding variables *)
  let vars_bound, vars_binding =
    List.partition
      (fun (id, iters) -> Ctx.bound_value Local ctx (id, iters @ [ List ]))
      vars
  in
  (* Create a subcontext for each batch of bound values *)
  let* ctxs_sub = Ctx.sub_list ctx vars_bound in
  let* ctx, values_binding =
    match ctxs_sub with
    (* If the bound variable supposed to guide the iteration is already empty,
       then the binding variables are also empty *)
    | [] ->
        let values_binding =
          List.init (List.length vars_binding) (fun _ -> [])
        in
        Ok (ctx, values_binding)
    (* Otherwise, evaluate the premise for each batch of bound values,
       and collect the resulting binding batches *)
    | _ ->
        let* ctx, values_binding_batch =
          List.fold_left
            (fun ctx_values_binding_batch ctx_sub ->
              let* ctx, values_binding_batch = ctx_values_binding_batch in
              let ctx_sub =
                Ctx.trace_open_iter ctx_sub (Il.Print.string_of_prem prem)
              in
              let* ctx_sub = eval_prem ctx_sub prem in
              let ctx_sub = Ctx.trace_close ctx_sub in
              let ctx = Ctx.trace_commit ctx ctx_sub.trace in
              let value_binding_batch =
                List.map (Ctx.find_value Local ctx_sub) vars_binding
              in
              let values_binding_batch =
                values_binding_batch @ [ value_binding_batch ]
              in
              Ok (ctx, values_binding_batch))
            (Ok (ctx, []))
            ctxs_sub
        in
        let* values_binding = values_binding_batch |> Ctx.transpose in
        Ok (ctx, values_binding)
  in
  (* Finally, bind the resulting binding batches *)
  let ctx =
    List.fold_left2
      (fun ctx (id, iters) values_binding ->
        let value_binding = ListV values_binding in
        Ctx.add_value Local ctx (id, iters @ [ List ]) value_binding)
      ctx vars_binding values_binding
  in
  Ok ctx

and eval_iter_prem (ctx : Ctx.t) (prem : prem) (iterexp : iterexp) :
    Ctx.t attempt =
  let iter, vars = iterexp in
  match iter with
  | Opt -> error prem.at "(TODO) eval_iter_prem"
  | List -> eval_iter_prem_list ctx prem vars

(* Invoke a relation *)

and match_rule (ctx : Ctx.t) (inputs : Hint.t) (rule : rule)
    (values_input : value list) : Ctx.t * prem list * exp list =
  let _, notexp, prems = rule.it in
  let exps_input, exps_output =
    let _, exps = notexp in
    Hint.split_exps_without_idx inputs exps
  in
  check
    (List.length exps_input = List.length values_input)
    rule.at "arity mismatch in rule";
  let ctx = assign_exps ctx exps_input values_input in
  (ctx, prems, exps_output)

and invoke_rel (ctx : Ctx.t) (id : id) (values_input : value list) :
    (Ctx.t * value list) attempt =
  invoke_rel' ctx id values_input
  |> nest id.at (F.asprintf "invocation of relation %s failed" id.it)

and invoke_rel' (ctx : Ctx.t) (id : id) (values_input : value list) :
    (Ctx.t * value list) attempt =
  (* Find the relation *)
  let _, inputs, rules = Ctx.find_rel Local ctx id in
  guard (rules <> []) id.at "relation has no rules";
  (* Apply the first matching rule *)
  let attempt_rules () =
    let attempt_rules' =
      List.map
        (fun rule ->
          let id_rule, _, _ = rule.it in
          let attempt_rule' (ctx_local : Ctx.t) (prems : prem list)
              (exps_output : exp list) : (Ctx.t * value list) attempt =
            let* ctx_local = eval_prems ctx_local prems in
            let ctx_local, values_output = eval_exps ctx_local exps_output in
            let ctx_local = Ctx.trace_close ctx_local in
            let ctx = Ctx.trace_commit ctx ctx_local.trace in
            Ok (ctx, values_output)
          in
<<<<<<< HEAD
          let attempt_rule () : (Ctx.t * value list) attempt =
            (* Create a subtrace for the rule *)
            let ctx_local = Ctx.localize ctx in
            let ctx_local =
              Ctx.trace_open_rel ctx_local id id_rule values_input
            in
            (* Try to match the rule *)
            let* ctx_local, prems, exps_output =
              match_rule ctx_local inputs rule values_input
            in
            (* Try evaluating the rule *)
            attempt_rule' ctx_local prems exps_output
            |> nest id.at
                 (F.asprintf "application of rule %s/%s failed" id.it id_rule.it)
=======
          (* Try to match the rule *)
          let ctx_local, prems, exps_output =
            match_rule ctx_local inputs rule values_input
>>>>>>> b6ecb57d
          in
          attempt_rule)
        rules
    in
    choice attempt_rules'
  in
  if is_cached_rule id.it then (
    let cache_result = Cache.find_opt !rule_cache (id.it, values_input) in
    match cache_result with
    | Some (subtraces, values_output) ->
        let ctx = Ctx.trace_replace ctx subtraces in
        Ok (ctx, values_output)
    | None ->
        let* ctx, values_output = attempt_rules () in
        let subtraces = Trace.wipe_subtraces ctx.trace in
        Cache.add !rule_cache (id.it, values_input) (subtraces, values_output);
        Ok (ctx, values_output))
  else
    let* ctx, values_output = attempt_rules () in
    Ok (ctx, values_output)
(* Invoke a function *)

and match_clause (ctx_caller : Ctx.t) (ctx_callee : Ctx.t) (clause : clause)
    (values_input : value list) : Ctx.t * arg list * prem list * exp =
  let args_input, exp_output, prems = clause.it in
  check
    (List.length args_input = List.length values_input)
    clause.at "arity mismatch while matching clause";
  let ctx = assign_args ctx_caller ctx_callee args_input values_input in
  (ctx, args_input, prems, exp_output)

and invoke_func (ctx : Ctx.t) (id : id) (targs : targ list) (args : arg list) :
    (Ctx.t * value) attempt =
  invoke_func' ctx id targs args
  |> nest id.at
       (F.asprintf "invocation of function %s%s%s failed"
          (Il.Print.string_of_defid id)
          (Il.Print.string_of_targs targs)
          (Il.Print.string_of_args args))

and invoke_func' (ctx : Ctx.t) (id : id) (targs : targ list) (args : arg list) :
    (Ctx.t * value) attempt =
  if Builtin.is_builtin id then invoke_func_builtin ctx id targs args
  else invoke_func_def ctx id targs args

and invoke_func_builtin (ctx : Ctx.t) (id : id) (targs : targ list)
    (args : arg list) : (Ctx.t * value) attempt =
  let ctx, values_input = eval_args ctx args in
  let ctx_local = Ctx.localize ctx in
  let ctx_local = Ctx.trace_open_dec ctx_local id 0 values_input in
  let* value_output =
    try
      let value_output = Builtin.invoke id targs values_input in
      Ok value_output
    with Util.Error.Error (at, msg) -> fail at msg
  in
  let ctx_local = Ctx.trace_close ctx_local in
  let ctx = Ctx.trace_commit ctx ctx_local.trace in
  Ok (ctx, value_output)

and invoke_func_def (ctx : Ctx.t) (id : id) (targs : targ list)
    (args : arg list) : (Ctx.t * value) attempt =
  (* Find the function *)
  let tparams, _params, _typ_ret, clauses = Ctx.find_func Local ctx id in
  guard (clauses <> []) id.at "function has no clauses";
  (* Evaluate type arguments *)
  let targs =
    let theta =
      TDEnv.bindings ctx.global.tdenv @ TDEnv.bindings ctx.local.tdenv
      |> List.filter_map (fun (tid, (_tparams, deftyp)) ->
             match deftyp.it with PlainT typ -> Some (tid, typ) | _ -> None)
      |> TIdMap.of_list
    in
    List.map (Typ.subst_typ theta) targs
  in
  (* Evaluate arguments *)
  let ctx, values_input = eval_args ctx args in
  (* Apply the first matching clause *)
  let attempt_clauses () =
    let attempt_clauses' =
      List.mapi
        (fun idx_clause clause ->
          let attempt_clause' (ctx_local : Ctx.t) (prems : prem list)
              (exp_output : exp) : (Ctx.t * value) attempt =
            let* ctx_local = eval_prems ctx_local prems in
            let ctx_local, value_output = eval_exp ctx_local exp_output in
            let ctx_local = Ctx.trace_close ctx_local in
            let ctx = Ctx.trace_commit ctx ctx_local.trace in
            Ok (ctx, value_output)
          in
<<<<<<< HEAD
          let attempt_clause () : (Ctx.t * value) attempt =
            (* Create a subtrace for the clause *)
            let ctx_local = Ctx.localize ctx in
            let ctx_local =
              Ctx.trace_open_dec ctx_local id idx_clause values_input
            in
            (* Add type arguments to the context *)
            check
              (List.length targs = List.length tparams)
              id.at "arity mismatch in type arguments";
            let ctx_local =
              List.fold_left2
                (fun ctx_local tparam targ ->
                  Ctx.add_typdef Local ctx_local tparam
                    ([], PlainT targ $ targ.at))
                ctx_local tparams targs
            in
            (* Try to match the clause *)
            let* ctx_local, args_input, prems, exp_output =
              match_clause ctx ctx_local clause values_input
            in
            (* Try evaluating the clause *)
            attempt_clause' ctx_local prems exp_output
            |> nest id.at
                 (F.asprintf "application of clause %s%s failed" id.it
                    (Il.Print.string_of_args args_input))
=======
          (* Add type arguments to the context *)
          check
            (List.length targs = List.length tparams)
            id.at "arity mismatch in type arguments";
          let ctx_local =
            List.fold_left2
              (fun ctx_local tparam targ ->
                Ctx.add_typdef Local ctx_local tparam ([], PlainT targ $ targ.at))
              ctx_local tparams targs
          in
          (* Try to match the clause *)
          let ctx_local, args_input, prems, exp_output =
            match_clause ctx ctx_local clause values_input
>>>>>>> b6ecb57d
          in
          attempt_clause)
        clauses
    in
    choice attempt_clauses'
  in
  if is_cached_func id.it then (
    let cache_result = Cache.find_opt !func_cache (id.it, values_input) in
    match cache_result with
    | Some (subtraces, value_output) ->
        let ctx = Ctx.trace_replace ctx subtraces in
        Ok (ctx, value_output)
    | None ->
        let* ctx, value_output = attempt_clauses () in
        let subtraces = Trace.wipe_subtraces ctx.trace in
        Cache.add !func_cache (id.it, values_input) (subtraces, value_output);
        Ok (ctx, value_output))
  else
    let* ctx, value_output = attempt_clauses () in
    Ok (ctx, value_output)

(* Load definitions into the context *)

let load_def (ctx : Ctx.t) (def : def) : Ctx.t =
  match def.it with
  | TypD (id, tparams, deftyp) ->
      let typdef = (tparams, deftyp) in
      Ctx.add_typdef Global ctx id typdef
  | RelD (id, nottyp, inputs, rules) ->
      let rel = (nottyp, inputs, rules) in
      Ctx.add_rel Global ctx id rel
  | DecD (id, tparams, params, typ, clauses) ->
      let func = (tparams, params, typ, clauses) in
      Ctx.add_func Global ctx id func

let load_spec (ctx : Ctx.t) (spec : spec) : Ctx.t =
  List.fold_left load_def ctx spec

(* Entry point: run typing rule from `Prog_ok` relation *)

let run_typing (debug : bool) (profile : bool) (spec : spec) (program : value) :
    value list =
  Builtin.init ();
  Cache.reset !func_cache;
  Cache.reset !rule_cache;
  let ctx = Ctx.empty debug profile in
  let ctx = load_spec ctx spec in
  let+ ctx, values = invoke_rel ctx ("Prog_ok" $ no_region) [ program ] in
  Ctx.profile ctx;
  values<|MERGE_RESOLUTION|>--- conflicted
+++ resolved
@@ -814,7 +814,6 @@
             let ctx = Ctx.trace_commit ctx ctx_local.trace in
             Ok (ctx, values_output)
           in
-<<<<<<< HEAD
           let attempt_rule () : (Ctx.t * value list) attempt =
             (* Create a subtrace for the rule *)
             let ctx_local = Ctx.localize ctx in
@@ -822,18 +821,13 @@
               Ctx.trace_open_rel ctx_local id id_rule values_input
             in
             (* Try to match the rule *)
-            let* ctx_local, prems, exps_output =
+            let ctx_local, prems, exps_output =
               match_rule ctx_local inputs rule values_input
             in
             (* Try evaluating the rule *)
             attempt_rule' ctx_local prems exps_output
             |> nest id.at
                  (F.asprintf "application of rule %s/%s failed" id.it id_rule.it)
-=======
-          (* Try to match the rule *)
-          let ctx_local, prems, exps_output =
-            match_rule ctx_local inputs rule values_input
->>>>>>> b6ecb57d
           in
           attempt_rule)
         rules
@@ -924,7 +918,6 @@
             let ctx = Ctx.trace_commit ctx ctx_local.trace in
             Ok (ctx, value_output)
           in
-<<<<<<< HEAD
           let attempt_clause () : (Ctx.t * value) attempt =
             (* Create a subtrace for the clause *)
             let ctx_local = Ctx.localize ctx in
@@ -943,7 +936,7 @@
                 ctx_local tparams targs
             in
             (* Try to match the clause *)
-            let* ctx_local, args_input, prems, exp_output =
+            let ctx_local, args_input, prems, exp_output =
               match_clause ctx ctx_local clause values_input
             in
             (* Try evaluating the clause *)
@@ -951,21 +944,6 @@
             |> nest id.at
                  (F.asprintf "application of clause %s%s failed" id.it
                     (Il.Print.string_of_args args_input))
-=======
-          (* Add type arguments to the context *)
-          check
-            (List.length targs = List.length tparams)
-            id.at "arity mismatch in type arguments";
-          let ctx_local =
-            List.fold_left2
-              (fun ctx_local tparam targ ->
-                Ctx.add_typdef Local ctx_local tparam ([], PlainT targ $ targ.at))
-              ctx_local tparams targs
-          in
-          (* Try to match the clause *)
-          let ctx_local, args_input, prems, exp_output =
-            match_clause ctx ctx_local clause values_input
->>>>>>> b6ecb57d
           in
           attempt_clause)
         clauses
