open Domain.Lib
open Xl
open El.Ast
open Runtime_static
open Attempt
open Error
open Util.Source

(* Checks *)

let distinct (eq : 'a -> 'a -> bool) (xs : 'a list) : bool =
  let rec distinct' xs =
    match xs with
    | [] -> true
    | x :: xs -> if List.exists (eq x) xs then false else distinct' xs
  in
  distinct' xs

let groupby (eq : 'a -> 'a -> bool) (xs : 'a list) : 'a list list =
  let rec groupby' acc xs =
    match xs with
    | [] -> List.rev acc
    | x :: xs ->
        let same, rest = List.partition (eq x) xs in
        groupby' ((x :: same) :: acc) rest
  in
  groupby' [] xs

(* Identifiers *)

let valid_tid (id : id) = id.it = (Var.strip_var_suffix id).it

(* Iteration elaboration *)

let elab_iter (iter : iter) : Il.Ast.iter =
  match iter with Opt -> Il.Ast.Opt | List -> Il.Ast.List

(* Types *)

(* Type destructuring *)

let as_iter_plaintyp (ctx : Ctx.t) (plaintyp : plaintyp) :
    (plaintyp * iter) attempt =
  let plaintyp = Plaintyp.expand_plaintyp ctx.tdenv plaintyp in
  match plaintyp.it with
  | IterT (plaintyp, iter) -> Ok (plaintyp, iter)
  | _ -> fail plaintyp.at "cannot destruct type as an iteration"

let as_tuple_plaintyp (ctx : Ctx.t) (plaintyp : plaintyp) :
    plaintyp list attempt =
  let plaintyp = Plaintyp.expand_plaintyp ctx.tdenv plaintyp in
  match plaintyp.it with
  | TupleT plaintyps -> Ok plaintyps
  | _ -> fail plaintyp.at "cannot destruct type as a tuple"

let as_list_plaintyp (ctx : Ctx.t) (plaintyp : plaintyp) : plaintyp attempt =
  let plaintyp = Plaintyp.expand_plaintyp ctx.tdenv plaintyp in
  match plaintyp.it with
  | IterT (plaintyp, List) -> Ok plaintyp
  | _ -> fail plaintyp.at "cannot destruct type as a list"

let as_struct_plaintyp (ctx : Ctx.t) (plaintyp : plaintyp) :
    typfield list attempt =
  let plaintyp = Plaintyp.expand_plaintyp ctx.tdenv plaintyp in
  match plaintyp.it with
  | VarT (tid, _) -> (
      let td_opt = Ctx.find_typdef_opt ctx tid in
      match td_opt with
      | Some (Defined (_, `Struct typfields)) -> Ok typfields
      | _ -> fail plaintyp.at "cannot destruct type as a struct")
  | _ -> fail plaintyp.at "cannot destruct type as a struct"

(* Type equivalence and subtyping *)

let rec equiv_typ (ctx : Ctx.t) (typ_a : typ) (typ_b : typ) : bool =
  match (typ_a, typ_b) with
  | PlainT plaintyp_a, PlainT plaintyp_b ->
      equiv_plaintyp ctx plaintyp_a plaintyp_b
  | NotationT nottyp_a, NotationT nottyp_b -> equiv_nottyp ctx nottyp_a nottyp_b
  | _ -> false

and equiv_plaintyp (ctx : Ctx.t) (plaintyp_a : plaintyp) (plaintyp_b : plaintyp)
    : bool =
  let plaintyp_a = Plaintyp.expand_plaintyp ctx.tdenv plaintyp_a in
  let plaintyp_b = Plaintyp.expand_plaintyp ctx.tdenv plaintyp_b in
  match (plaintyp_a.it, plaintyp_b.it) with
  | BoolT, BoolT -> true
  | NumT numtyp_a, NumT numtyp_b -> Num.equiv numtyp_a numtyp_b
  | TextT, TextT -> true
  | VarT (tid_a, targs_a), VarT (tid_b, targs_b) ->
      tid_a.it = tid_b.it
      && List.length targs_a = List.length targs_b
      && List.for_all2 (equiv_plaintyp ctx) targs_a targs_b
  | ParenT plaintyp_a, _ -> equiv_plaintyp ctx plaintyp_a plaintyp_b
  | _, ParenT plaintyp_b -> equiv_plaintyp ctx plaintyp_a plaintyp_b
  | TupleT plaintyps_a, TupleT plaintyps_b ->
      List.length plaintyps_a = List.length plaintyps_b
      && List.for_all2 (equiv_plaintyp ctx) plaintyps_a plaintyps_b
  | IterT (plaintyp_a, iter_a), IterT (plaintyp_b, iter_b) ->
      equiv_plaintyp ctx plaintyp_a plaintyp_b && iter_a = iter_b
  | _ -> false

and equiv_nottyp (ctx : Ctx.t) (nottyp_a : nottyp) (nottyp_b : nottyp) : bool =
  match (nottyp_a.it, nottyp_b.it) with
  | AtomT atom_a, AtomT atom_b -> atom_a.it = atom_b.it
  | SeqT typs_a, SeqT typs_b ->
      List.length typs_a = List.length typs_b
      && List.for_all2 (equiv_typ ctx) typs_a typs_b
  | InfixT (typ_l_a, atom_a, typ_r_a), InfixT (typ_l_b, atom_b, typ_r_b) ->
      equiv_typ ctx typ_l_a typ_l_b
      && atom_a.it = atom_b.it
      && equiv_typ ctx typ_r_a typ_r_b
  | BrackT (atom_l_a, typ_a, atom_r_a), BrackT (atom_l_b, typ_b, atom_r_b) ->
      atom_l_a.it = atom_l_b.it && equiv_typ ctx typ_a typ_b
      && atom_r_a.it = atom_r_b.it
  | _ -> false

let rec sub_plaintyp (ctx : Ctx.t) (plaintyp_a : plaintyp)
    (plaintyp_b : plaintyp) : bool =
  equiv_plaintyp ctx plaintyp_a plaintyp_b
  || sub_plaintyp' ctx plaintyp_a plaintyp_b

and sub_plaintyp' (ctx : Ctx.t) (plaintyp_a : plaintyp) (plaintyp_b : plaintyp)
    : bool =
  let plaintyp_a = Plaintyp.expand_plaintyp ctx.tdenv plaintyp_a in
  let plaintyp_b = Plaintyp.expand_plaintyp ctx.tdenv plaintyp_b in
  match (plaintyp_a.it, plaintyp_b.it) with
  | NumT numtyp_a, NumT numtyp_b -> Num.sub numtyp_a numtyp_b
  | VarT _, VarT _ -> (
      let kind_a = Plaintyp.kind_plaintyp ctx.tdenv plaintyp_a in
      let kind_b = Plaintyp.kind_plaintyp ctx.tdenv plaintyp_b in
      match (kind_a, kind_b) with
      | Variant typcases_a, Variant typcases_b ->
          let nottyps_a = List.map fst typcases_a |> List.map fst in
          let nottyps_b = List.map fst typcases_b |> List.map fst in
          List.for_all
            (fun nottyp_a -> List.exists (equiv_nottyp ctx nottyp_a) nottyps_b)
            nottyps_a
      | _ -> false)
  | ParenT plaintyp_a, _ -> sub_plaintyp ctx plaintyp_a plaintyp_b
  | _, ParenT plaintyp_b -> sub_plaintyp ctx plaintyp_a plaintyp_b
  | TupleT plaintyps_a, TupleT plaintyps_b ->
      List.length plaintyps_a = List.length plaintyps_b
      && List.for_all2 (sub_plaintyp ctx) plaintyps_a plaintyps_b
  | IterT (plaintyp_a, iter_a), IterT (plaintyp_b, iter_b) when iter_a = iter_b
    ->
      sub_plaintyp ctx plaintyp_a plaintyp_b
  | IterT (plaintyp_a, Opt), IterT (plaintyp_b, List) ->
      sub_plaintyp ctx plaintyp_a plaintyp_b
  | _, IterT (plaintyp_b, Opt) -> sub_plaintyp ctx plaintyp_a plaintyp_b
  | _, IterT (plaintyp_b, List) -> sub_plaintyp ctx plaintyp_a plaintyp_b
  | _ -> false

and equiv_param (ctx : Ctx.t) (param_a : param) (param_b : param) : bool =
  match (param_a.it, param_b.it) with
  | ExpP plaintyp_a, ExpP plaintyp_b -> equiv_plaintyp ctx plaintyp_a plaintyp_b
  | ( DefP (_, tparams_a, params_a, plaintyp_a),
      DefP (_, tparams_b, params_b, plaintyp_b) ) ->
      equiv_functyp ctx param_a.at tparams_a params_a plaintyp_a tparams_b
        params_b plaintyp_b
  | _ -> false

and equiv_functyp (ctx : Ctx.t) (at : region) (tparams_a : tparam list)
    (params_a : param list) (plaintyp_a : plaintyp) (tparams_b : tparam list)
    (params_b : param list) (plaintyp_b : plaintyp) : bool =
  check
    (List.length tparams_a = List.length tparams_b)
    no_region "type parameters do not match";
  let ctx, theta_a, theta_b =
    List.fold_left2
      (fun (ctx, theta_a, theta_b) tparam_a tparam_b ->
        let tid_fresh = "__FRESH" ^ string_of_int (Ctx.fresh ()) $ no_region in
        let plaintyp_fresh = VarT (tid_fresh, []) $ no_region in
        let ctx = Ctx.add_tparam ctx tid_fresh in
        let theta_a = TIdMap.add tparam_a plaintyp_fresh theta_a in
        let theta_b = TIdMap.add tparam_b plaintyp_fresh theta_b in
        (ctx, theta_a, theta_b))
      (ctx, TIdMap.empty, TIdMap.empty)
      tparams_a tparams_b
  in
  check
    (List.length params_a = List.length params_b)
    at "parameters do not match";
  let params_a = Plaintyp.subst_params theta_a params_a in
  let params_b = Plaintyp.subst_params theta_b params_b in
  let plaintyp_a = Plaintyp.subst_plaintyp theta_a plaintyp_a in
  let plaintyp_b = Plaintyp.subst_plaintyp theta_b plaintyp_b in
  List.for_all2 (equiv_param ctx) params_a params_b
  && equiv_plaintyp ctx plaintyp_a plaintyp_b

(* Elaboration of plain types *)

let rec elab_plaintyp (ctx : Ctx.t) (plaintyp : plaintyp) : Il.Ast.typ =
  let typ_il = elab_plaintyp' ctx plaintyp.it in
  typ_il $ plaintyp.at

and elab_plaintyp' (ctx : Ctx.t) (plaintyp : plaintyp') : Il.Ast.typ' =
  match plaintyp with
  | BoolT -> Il.Ast.BoolT
  | NumT numtyp -> Il.Ast.NumT numtyp
  | TextT -> Il.Ast.TextT
  | VarT (tid, targs) ->
      let td = Ctx.find_typdef ctx tid in
      let tparams = Typdef.get_tparams td in
      check
        (List.length tparams = List.length targs)
        tid.at "type arguments do not match";
      let targs_il = List.map (elab_plaintyp ctx) targs in
      Il.Ast.VarT (tid, targs_il)
  | ParenT plaintyp -> elab_plaintyp' ctx plaintyp.it
  | TupleT plaintyps ->
      let typs_il = List.map (elab_plaintyp ctx) plaintyps in
      Il.Ast.TupleT typs_il
  | IterT (plaintyp, iter) ->
      let typ_il = elab_plaintyp ctx plaintyp in
      let iter_il = elab_iter iter in
      Il.Ast.IterT (typ_il, iter_il)

(* Elaboration of notation types *)

and elab_nottyp (ctx : Ctx.t) (typ : typ) : Il.Ast.nottyp =
  match typ with
  | PlainT plaintyp ->
      let mixop = [ []; [] ] in
      let typ_il = elab_plaintyp ctx plaintyp in
      (mixop, [ typ_il ]) $ plaintyp.at
  | NotationT nottyp -> (
      match nottyp.it with
      | AtomT atom ->
          let mixop = [ [ atom ] ] in
          let typs_il = [] in
          (mixop, typs_il) $ nottyp.at
      | SeqT [] ->
          let mixop = [ [] ] in
          let typs_il = [] in
          (mixop, typs_il) $ nottyp.at
      | SeqT (typ :: typs) ->
          let mixop_h, typs_il_h = elab_nottyp ctx typ |> it in
          let mixop_t, typs_il_t =
            elab_nottyp ctx (NotationT (SeqT typs $ nottyp.at)) |> it
          in
          let mixop = Mixop.merge mixop_h mixop_t in
          let typs_il = typs_il_h @ typs_il_t in
          (mixop, typs_il) $ nottyp.at
      | InfixT (typ_l, atom, typ_r) ->
          let mixop_l, typs_il_l = elab_nottyp ctx typ_l |> it in
          let mixop_r, typs_il_r = elab_nottyp ctx typ_r |> it in
          let mixop_l = Mixop.merge mixop_l [ [ atom ] ] in
          let mixop = Mixop.merge mixop_l mixop_r in
          let typs_il = typs_il_l @ typs_il_r in
          (mixop, typs_il) $ nottyp.at
      | BrackT (atom_l, typ, atom_r) ->
          let mixop, typs_il = elab_nottyp ctx typ |> it in
          let mixop_l = Mixop.merge [ [ atom_l ] ] mixop in
          let mixop = Mixop.merge mixop_l [ [ atom_r ] ] in
          (mixop, typs_il) $ nottyp.at)

(* Elaboration of definition types *)

and elab_deftyp (ctx : Ctx.t) (id : id) (tparams : tparam list)
    (deftyp : deftyp) : Typdef.t * Il.Ast.deftyp =
  match deftyp.it with
  | PlainTD plaintyp -> elab_deftyp_plain ctx tparams plaintyp
  | StructTD typfields -> elab_deftyp_struct ctx deftyp.at tparams typfields
  | VariantTD typcases -> elab_deftyp_variant ctx deftyp.at id tparams typcases

(* Elaboration of plain type definitions *)

and elab_deftyp_plain (ctx : Ctx.t) (tparams : tparam list)
    (plaintyp : plaintyp) : Typdef.t * Il.Ast.deftyp =
  let typ_il = elab_plaintyp ctx plaintyp in
  let deftyp_il = Il.Ast.PlainT typ_il $ plaintyp.at in
  let td = Typdef.Defined (tparams, `Plain plaintyp) in
  (td, deftyp_il)

(* Elaboration of struct type definitions *)

and elab_typfield (ctx : Ctx.t) (typfield : typfield) : Il.Ast.typfield =
  let atom, plaintyp, _hints = typfield in
  let typ_il = elab_plaintyp ctx plaintyp in
  (atom, typ_il)

and elab_deftyp_struct (ctx : Ctx.t) (at : region) (tparams : tparam list)
    (typfields : typfield list) : Typdef.t * Il.Ast.deftyp =
  let typfields_il = List.map (elab_typfield ctx) typfields in
  let deftyp_il = Il.Ast.StructT typfields_il $ at in
  let td = Typdef.Defined (tparams, `Struct typfields) in
  (td, deftyp_il)

(* Elaboration of variant type definitions *)

and expand_typcase (ctx : Ctx.t) (plaintyp : plaintyp) (typcase : typcase) :
    ((nottyp * hint list) * plaintyp) list =
  let typ, hints = typcase in
  match typ with
  | PlainT plaintyp -> (
      let kind = Plaintyp.kind_plaintyp ctx.tdenv plaintyp in
      match kind with
      | Opaque -> error plaintyp.at "cannot extend an incomplete type"
      | Variant typcases -> typcases
      | _ -> error plaintyp.at "cannot extend a non-variant type")
  | NotationT nottyp -> [ ((nottyp, hints), plaintyp) ]

and elab_typcase (ctx : Ctx.t) (typcase : nottyp * hint list) : Il.Ast.typcase =
  let nottyp, hints = typcase in
  (elab_nottyp ctx (NotationT nottyp), elab_hints ctx hints)

and elab_deftyp_variant (ctx : Ctx.t) (at : region) (id : id)
    (tparams : tparam list) (typcases : typcase list) : Typdef.t * Il.Ast.deftyp
    =
  let plaintyp =
    let targs =
      List.map (fun tparam -> VarT (tparam, []) $ no_region) tparams
    in
    VarT (id, targs) $ no_region
  in
  let typcases = List.concat_map (expand_typcase ctx plaintyp) typcases in
  let typcases_il = typcases |> List.map fst |> List.map (elab_typcase ctx) in
  let mixops = typcases_il |> List.map fst |> List.map it |> List.map fst in
  let mixop_groups = groupby Mixop.eq mixops in
  let mixop_duplicates =
    List.filter (fun mixop_group -> List.length mixop_group > 1) mixop_groups
  in
  check
    (List.length mixop_duplicates = 0)
    at
    ("variant cases are ambiguous: "
    ^ String.concat ", "
        (List.map
           (fun mixop_group -> Mixop.string_of_mixop (List.hd mixop_group))
           mixop_duplicates));
  let deftyp_il = Il.Ast.VariantT typcases_il $ at in
  let td = Typdef.Defined (tparams, `Variant typcases) in
  (td, deftyp_il)

(* Expressions *)

(* Inference of expression type *)

and fail_infer (at : region) (construct : string) =
  fail at ("cannot infer type of " ^ construct)

and infer_exp (ctx : Ctx.t) (exp : exp) :
    (Ctx.t * Il.Ast.exp * plaintyp) attempt =
  let* ctx, exp_il, plaintyp = infer_exp' ctx exp.at exp.it in
  let typ_il = elab_plaintyp ctx (plaintyp $ exp.at) in
  let exp_il = exp_il $$ (exp.at, typ_il.it) in
  let plaintyp = plaintyp $ exp.at in
  Ok (ctx, exp_il, plaintyp)

and infer_exp' (ctx : Ctx.t) (at : region) (exp : exp') :
    (Ctx.t * Il.Ast.exp' * plaintyp') attempt =
  match exp with
  | BoolE b -> infer_bool_exp ctx b
  | NumE (_, num) -> infer_num_exp ctx num
  | TextE text -> infer_text_exp ctx text
  | VarE id -> infer_var_exp ctx id
  | UnE (unop, exp) -> infer_unop_exp ctx at unop exp
  | BinE (exp_l, binop, exp_r) -> infer_binop_exp ctx at binop exp_l exp_r
  | CmpE (exp_l, cmpop, exp_r) -> infer_cmpop_exp ctx at cmpop exp_l exp_r
  | ArithE exp -> infer_arith_exp ctx exp
  | EpsE -> fail_infer at "empty sequence"
  | ListE exps -> infer_list_exp ctx at exps
  | ConsE (exp_h, exp_t) -> infer_cons_exp ctx exp_h exp_t
  | CatE (exp_l, exp_r) -> infer_cat_exp ctx exp_l exp_r
  | IdxE (exp_b, exp_i) -> infer_idx_exp ctx exp_b exp_i
  | SliceE (exp_b, exp_l, exp_h) -> infer_slice_exp ctx exp_b exp_l exp_h
  | LenE exp -> infer_len_exp ctx exp
  | MemE (exp_e, exp_s) -> infer_mem_exp ctx exp_e exp_s
  | StrE _ -> fail_infer at "struct expression"
  | DotE (exp, atom) -> infer_dot_exp ctx exp atom
  | UpdE (exp_b, path, exp_f) -> infer_upd_exp ctx exp_b path exp_f
  | ParenE exp -> infer_paren_exp ctx exp
  | TupleE exps -> infer_tuple_exp ctx exps
  | CallE (id, targs, args) -> infer_call_exp ctx at id targs args
  | IterE (exp, iter) -> infer_iter_exp ctx exp iter
  | TypE (exp, plaintyp) -> infer_typ_exp ctx exp plaintyp
  | AtomE _ -> fail_infer at "atom"
  | SeqE _ -> fail_infer at "sequence expression"
  | InfixE _ -> fail_infer at "infix expression"
  | BrackE _ -> fail_infer at "bracket expression"
  | HoleE _ -> error at "misplaced hole"
  | FuseE _ -> error at "misplaced token concatenation"
  | UnparenE _ -> error at "misplaced unparenthesize"
  | LatexE _ -> error at "misplaced LaTeX literal"

and infer_exps (ctx : Ctx.t) (exps : exp list) :
    (Ctx.t * Il.Ast.exp list * plaintyp list) attempt =
  match exps with
  | [] -> Ok (ctx, [], [])
  | exp :: exps ->
      let* ctx, exp_il, plaintyp = infer_exp ctx exp in
      let* ctx, exps_il, plaintyps = infer_exps ctx exps in
      Ok (ctx, exp_il :: exps_il, plaintyp :: plaintyps)

(* Inference of boolean expressions *)

and infer_bool_exp (ctx : Ctx.t) (b : bool) :
    (Ctx.t * Il.Ast.exp' * plaintyp') attempt =
  let exp_il = Il.Ast.BoolE b in
  let plaintyp = BoolT in
  Ok (ctx, exp_il, plaintyp)

(* Inference of number expressions *)

and infer_num_exp (ctx : Ctx.t) (num : Num.t) :
    (Ctx.t * Il.Ast.exp' * plaintyp') attempt =
  let exp_il = Il.Ast.NumE num in
  let plaintyp = NumT (Num.to_typ num) in
  Ok (ctx, exp_il, plaintyp)

(* Inference of text expressions *)

and infer_text_exp (ctx : Ctx.t) (text : string) :
    (Ctx.t * Il.Ast.exp' * plaintyp') attempt =
  let exp_il = Il.Ast.TextE text in
  let plaintyp = TextT in
  Ok (ctx, exp_il, plaintyp)

(* Inference of variable expressions *)

and infer_var_exp (ctx : Ctx.t) (id : id) :
    (Ctx.t * Il.Ast.exp' * plaintyp') attempt =
  let tid = Var.strip_var_suffix id in
  let meta_opt = Ctx.find_metavar_opt ctx tid in
  match meta_opt with
  | Some plaintyp ->
      let exp_il = Il.Ast.VarE id in
      Ok (ctx, exp_il, plaintyp.it)
  | None -> fail_infer id.at "variable"

(* Inference of unary expressions *)

and infer_unop (ctx : Ctx.t) (at : region) (unop : unop) (plaintyp : plaintyp)
    (exp_il : Il.Ast.exp) : (Il.Ast.optyp * Il.Ast.exp * plaintyp') attempt =
  let unop_candidates =
    match unop with
    | #Bool.unop -> [ (`BoolT, BoolT, BoolT) ]
    | #Num.unop ->
        [ (`NatT, NumT `NatT, NumT `NatT); (`IntT, NumT `IntT, NumT `IntT) ]
  in
  let fail =
    fail at
      (Format.asprintf "unary operator `%s` is not defined for operand type %s"
         (El.Print.string_of_unop unop)
         (El.Print.string_of_plaintyp plaintyp))
  in
  List.fold_left
    (fun unop_infer (optyp_il, plaintyp_expect, plaintyp_res_expect) ->
      match unop_infer with
      | Ok _ -> unop_infer
      | _ -> (
          let exp_il_attempt =
            cast_exp ctx (plaintyp_expect $ plaintyp.at) plaintyp exp_il
          in
          match exp_il_attempt with
          | Ok exp_il -> Ok (optyp_il, exp_il, plaintyp_res_expect)
          | _ -> fail))
    fail unop_candidates

and infer_unop_exp (ctx : Ctx.t) (at : region) (unop : unop) (exp : exp) :
    (Ctx.t * Il.Ast.exp' * plaintyp') attempt =
  let* ctx, exp_il, plaintyp = infer_exp ctx exp in
  let* optyp_il, exp_il, plaintyp_expect =
    infer_unop ctx at unop plaintyp exp_il
  in
  let exp_il = Il.Ast.UnE (unop, optyp_il, exp_il) in
  Ok (ctx, exp_il, plaintyp_expect)

(* Inference of binary expressions *)

and infer_binop (ctx : Ctx.t) (at : region) (binop : binop)
    (plaintyp_l : plaintyp) (exp_il_l : Il.Ast.exp) (plaintyp_r : plaintyp)
    (exp_il_r : Il.Ast.exp) :
    (Il.Ast.optyp * Il.Ast.exp * Il.Ast.exp * plaintyp') attempt =
  let binop_candidates =
    match binop with
    | #Bool.binop -> [ (`BoolT, BoolT, BoolT, BoolT) ]
    | #Num.binop ->
        [
          (`NatT, NumT `NatT, NumT `NatT, NumT `NatT);
          (`IntT, NumT `IntT, NumT `IntT, NumT `IntT);
        ]
  in
  let fail =
    fail at
      (Format.asprintf
         "binary operator `%s` is not defined for operand types %s and %s"
         (El.Print.string_of_binop binop)
         (El.Print.string_of_plaintyp plaintyp_l)
         (El.Print.string_of_plaintyp plaintyp_r))
  in
  List.fold_left
    (fun binop_infer
         (optyp_il, plaintyp_l_expect, plaintyp_r_expect, plaintyp_res_expect)
       ->
      match binop_infer with
      | Ok _ -> binop_infer
      | _ -> (
          let exp_il_l_attempt =
            cast_exp ctx (plaintyp_l_expect $ plaintyp_l.at) plaintyp_l exp_il_l
          in
          let exp_il_r_attempt =
            cast_exp ctx (plaintyp_r_expect $ plaintyp_r.at) plaintyp_r exp_il_r
          in
          match (exp_il_l_attempt, exp_il_r_attempt) with
          | Ok exp_il_l, Ok exp_il_r ->
              Ok (optyp_il, exp_il_l, exp_il_r, plaintyp_res_expect)
          | _ -> fail))
    fail binop_candidates

and infer_binop_exp (ctx : Ctx.t) (at : region) (binop : binop) (exp_l : exp)
    (exp_r : exp) : (Ctx.t * Il.Ast.exp' * plaintyp') attempt =
  let* ctx, exp_il_l, plaintyp_l_infer = infer_exp ctx exp_l in
  let* ctx, exp_il_r, plaintyp_r_infer = infer_exp ctx exp_r in
  let* optyp_il, exp_il_l, exp_il_r, plaintyp_expect =
    infer_binop ctx at binop plaintyp_l_infer exp_il_l plaintyp_r_infer exp_il_r
  in
  let exp_il = Il.Ast.BinE (binop, optyp_il, exp_il_l, exp_il_r) in
  Ok (ctx, exp_il, plaintyp_expect)

(* Inference of comparison expressions *)

and infer_cmpop_exp_bool (ctx : Ctx.t) (cmpop : Bool.cmpop) (exp_l : exp)
    (exp_r : exp) : (Ctx.t * Il.Ast.exp' * plaintyp') attempt =
  choice
    [
      (fun () ->
        let* ctx, exp_il_r, plaintyp_r = infer_exp ctx exp_r in
        let* ctx, exp_il_l = elab_exp ctx plaintyp_r exp_l in
        let exp_il =
          Il.Ast.CmpE ((cmpop :> Il.Ast.cmpop), `BoolT, exp_il_l, exp_il_r)
        in
        Ok (ctx, exp_il, BoolT));
      (fun () ->
        let* ctx, exp_il_l, plaintyp_l = infer_exp ctx exp_l in
        let* ctx, exp_il_r = elab_exp ctx plaintyp_l exp_r in
        let exp_il =
          Il.Ast.CmpE ((cmpop :> Il.Ast.cmpop), `BoolT, exp_il_l, exp_il_r)
        in
        Ok (ctx, exp_il, BoolT));
    ]

and infer_cmpop_num (ctx : Ctx.t) (at : region) (cmpop : Num.cmpop)
    (plaintyp_l : plaintyp) (exp_il_l : Il.Ast.exp) (plaintyp_r : plaintyp)
    (exp_il_r : Il.Ast.exp) : (Il.Ast.optyp * Il.Ast.exp * Il.Ast.exp) attempt =
  let cmpop_candidates =
    [ (`NatT, NumT `NatT, NumT `NatT); (`IntT, NumT `IntT, NumT `IntT) ]
  in
  let fail =
    fail at
      (Format.asprintf
         "comparison operator `%s` is not defined for operand types %s and %s"
         (El.Print.string_of_cmpop (cmpop :> Il.Ast.cmpop))
         (El.Print.string_of_plaintyp plaintyp_l)
         (El.Print.string_of_plaintyp plaintyp_r))
  in
  List.fold_left
    (fun cmpop_infer (optyp_il, plaintyp_l_expect, plaintyp_r_expect) ->
      match cmpop_infer with
      | Ok _ -> cmpop_infer
      | _ -> (
          let exp_il_l_attempt =
            cast_exp ctx (plaintyp_l_expect $ plaintyp_l.at) plaintyp_l exp_il_l
          in
          let exp_il_r_attempt =
            cast_exp ctx (plaintyp_r_expect $ plaintyp_r.at) plaintyp_r exp_il_r
          in
          match (exp_il_l_attempt, exp_il_r_attempt) with
          | Ok exp_il_l, Ok exp_il_r -> Ok (optyp_il, exp_il_l, exp_il_r)
          | _ -> fail))
    fail cmpop_candidates

and infer_cmpop_exp_num (ctx : Ctx.t) (at : region) (cmpop : Num.cmpop)
    (exp_l : exp) (exp_r : exp) : (Ctx.t * Il.Ast.exp' * plaintyp') attempt =
  let* ctx, exp_il_l, plaintyp_l_infer = infer_exp ctx exp_l in
  let* ctx, exp_il_r, plaintyp_r_infer = infer_exp ctx exp_r in
  let* optyp_il, exp_il_l, exp_il_r =
    infer_cmpop_num ctx at cmpop plaintyp_l_infer exp_il_l plaintyp_r_infer
      exp_il_r
  in
  let exp_il =
    Il.Ast.CmpE ((cmpop :> Il.Ast.cmpop), optyp_il, exp_il_l, exp_il_r)
  in
  Ok (ctx, exp_il, BoolT)

and infer_cmpop_exp (ctx : Ctx.t) (at : region) (cmpop : cmpop) (exp_l : exp)
    (exp_r : exp) : (Ctx.t * Il.Ast.exp' * plaintyp') attempt =
  match cmpop with
  | #Bool.cmpop as cmpop -> infer_cmpop_exp_bool ctx cmpop exp_l exp_r
  | #Num.cmpop as cmpop -> infer_cmpop_exp_num ctx at cmpop exp_l exp_r

(* Inference of arithmetic expressions *)

and infer_arith_exp (ctx : Ctx.t) (exp : exp) :
    (Ctx.t * Il.Ast.exp' * plaintyp') attempt =
  infer_exp' ctx exp.at exp.it

(* Inference of list expressions *)

and infer_list_exp (ctx : Ctx.t) (at : region) (exps : exp list) :
    (Ctx.t * Il.Ast.exp' * plaintyp') attempt =
  match exps with
  | [] -> fail_infer at "empty list"
  | exp :: exps ->
      let* ctx, exp_il, plaintyp = infer_exp ctx exp in
      let* ctx, exps_il, plaintyps = infer_exps ctx exps in
      if List.for_all (equiv_plaintyp ctx plaintyp) plaintyps then
        let exp_il = Il.Ast.ListE (exp_il :: exps_il) in
        let plaintyp = IterT (plaintyp, List) in
        Ok (ctx, exp_il, plaintyp)
      else fail_infer at "list with heterogeneous elements"

(* Inference of cons expressions *)

and infer_cons_exp (ctx : Ctx.t) (exp_h : exp) (exp_t : exp) :
    (Ctx.t * Il.Ast.exp' * plaintyp') attempt =
  let* ctx, exp_il_h, plaintyp_h = infer_exp ctx exp_h in
  let plaintyp = IterT (plaintyp_h, List) in
  let* ctx, exp_il_t = elab_exp ctx (plaintyp $ plaintyp_h.at) exp_t in
  let exp_il = Il.Ast.ConsE (exp_il_h, exp_il_t) in
  Ok (ctx, exp_il, plaintyp)

(* Inference of concatenation expressions *)

and infer_cat_exp (ctx : Ctx.t) (exp_l : exp) (exp_r : exp) :
    (Ctx.t * Il.Ast.exp' * plaintyp') attempt =
  choice
    [
      (fun () ->
        let* ctx, exp_il_l, plaintyp_l = infer_exp ctx exp_l in
        let* plaintyp = as_list_plaintyp ctx plaintyp_l in
        let plaintyp = IterT (plaintyp, List) $ plaintyp.at in
        let* ctx, exp_il_r = elab_exp ctx plaintyp exp_r in
        let exp_il = Il.Ast.CatE (exp_il_l, exp_il_r) in
        Ok (ctx, exp_il, plaintyp.it));
      (fun () ->
        let* ctx, exp_il_l = elab_exp ctx (TextT $ exp_l.at) exp_l in
        let* ctx, exp_il_r = elab_exp ctx (TextT $ exp_r.at) exp_r in
        let exp_il = Il.Ast.CatE (exp_il_l, exp_il_r) in
        Ok (ctx, exp_il, TextT));
    ]

(* Inference of index expressions *)

and infer_idx_exp (ctx : Ctx.t) (exp_b : exp) (exp_i : exp) :
    (Ctx.t * Il.Ast.exp' * plaintyp') attempt =
  let* ctx, exp_il_b, plaintyp_b = infer_exp ctx exp_b in
  let* plaintyp = as_list_plaintyp ctx plaintyp_b in
  let* ctx, exp_il_i = elab_exp ctx (NumT `NatT $ exp_i.at) exp_i in
  let exp_il = Il.Ast.IdxE (exp_il_b, exp_il_i) in
  Ok (ctx, exp_il, plaintyp.it)

(* Inference of slice expressions *)

and infer_slice_exp (ctx : Ctx.t) (exp_b : exp) (exp_l : exp) (exp_h : exp) :
    (Ctx.t * Il.Ast.exp' * plaintyp') attempt =
  let* ctx, exp_il_b, plaintyp_b = infer_exp ctx exp_b in
  let* _ = as_list_plaintyp ctx plaintyp_b in
  let* ctx, exp_il_l = elab_exp ctx (NumT `NatT $ exp_l.at) exp_l in
  let* ctx, exp_il_h = elab_exp ctx (NumT `NatT $ exp_h.at) exp_h in
  let exp_il = Il.Ast.SliceE (exp_il_b, exp_il_l, exp_il_h) in
  Ok (ctx, exp_il, plaintyp_b.it)

(* Inference of member expressions *)

and infer_mem_exp (ctx : Ctx.t) (exp_e : exp) (exp_s : exp) :
    (Ctx.t * Il.Ast.exp' * plaintyp') attempt =
  let* ctx, exp_il_e, plaintyp_e = infer_exp ctx exp_e in
  let* ctx, exp_il_s =
    elab_exp ctx (IterT (plaintyp_e, List) $ plaintyp_e.at) exp_s
  in
  let exp_il = Il.Ast.MemE (exp_il_e, exp_il_s) in
  let plaintyp = BoolT in
  Ok (ctx, exp_il, plaintyp)

(* Inference of dot expressions *)

and infer_dot_exp (ctx : Ctx.t) (exp : exp) (atom : atom) :
    (Ctx.t * Il.Ast.exp' * plaintyp') attempt =
  let* ctx, exp_il, plaintyp = infer_exp ctx exp in
  let* typfields = as_struct_plaintyp ctx plaintyp in
  let* plaintyp =
    List.find_opt (fun (atom_t, _, _) -> atom.it = atom_t.it) typfields
    |> fun typfield_opt ->
    match typfield_opt with
    | Some (_, plaintyp, _) -> Ok plaintyp
    | None -> fail exp.at "cannot infer type of field"
  in
  let exp_il = Il.Ast.DotE (exp_il, atom) in
  Ok (ctx, exp_il, plaintyp.it)

(* Inference of update expressions *)

and infer_upd_exp (ctx : Ctx.t) (exp_b : exp) (path : path) (exp_f : exp) :
    (Ctx.t * Il.Ast.exp' * plaintyp') attempt =
  let* ctx, exp_il_b, plaintyp_b = infer_exp ctx exp_b in
  let* ctx, path_il, plaintyp_f = elab_path ctx plaintyp_b path in
  let* ctx, exp_il_f = elab_exp ctx plaintyp_f exp_f in
  let exp_il = Il.Ast.UpdE (exp_il_b, path_il, exp_il_f) in
  Ok (ctx, exp_il, plaintyp_b.it)

(* Inference of length expressions *)

and infer_len_exp (ctx : Ctx.t) (exp : exp) :
    (Ctx.t * Il.Ast.exp' * plaintyp') attempt =
  let* ctx, exp_il, plaintyp = infer_exp ctx exp in
  let* _plaintyp = as_list_plaintyp ctx plaintyp in
  let exp_il = Il.Ast.LenE exp_il in
  let plaintyp = NumT `NatT in
  Ok (ctx, exp_il, plaintyp)

(* Inference of parenthesized expressions *)

and infer_paren_exp (ctx : Ctx.t) (exp : exp) :
    (Ctx.t * Il.Ast.exp' * plaintyp') attempt =
  infer_exp' ctx exp.at exp.it

(* Inference of tuple expressions *)

and infer_tuple_exp (ctx : Ctx.t) (exps : exp list) :
    (Ctx.t * Il.Ast.exp' * plaintyp') attempt =
  let* ctx, exps_il, plaintyps = infer_exps ctx exps in
  let exp_il = Il.Ast.TupleE exps_il in
  let plaintyp = TupleT plaintyps in
  Ok (ctx, exp_il, plaintyp)

(* Inference of call expressions *)

and infer_call_exp (ctx : Ctx.t) (at : region) (id : id) (targs : targ list)
    (args : arg list) : (Ctx.t * Il.Ast.exp' * plaintyp') attempt =
  let tparams, params, plaintyp = Ctx.find_dec ctx id in
  check
    (List.length targs = List.length tparams)
    id.at "type arguments do not match";
  let theta = List.combine tparams targs |> TIdMap.of_list in
  let params = Plaintyp.subst_params theta params in
  let plaintyp = Plaintyp.subst_plaintyp theta plaintyp in
  let targs_il = List.map (elab_plaintyp ctx) targs in
  let ctx, args_il = elab_args at ctx params args in
  let exp_il = Il.Ast.CallE (id, targs_il, args_il) in
  Ok (ctx, exp_il, plaintyp.it)

(* Inference of iterated expressions *)

and infer_iter_exp (ctx : Ctx.t) (exp : exp) (iter : iter) :
    (Ctx.t * Il.Ast.exp' * plaintyp') attempt =
  let* ctx, exp_il, plaintyp = infer_exp ctx exp in
  let iter_il = elab_iter iter in
  let exp_il = Il.Ast.IterE (exp_il, (iter_il, [])) in
  let plaintyp = IterT (plaintyp, iter) in
  Ok (ctx, exp_il, plaintyp)

(* Inference of typed expressions *)

and infer_typ_exp (ctx : Ctx.t) (exp : exp) (plaintyp : plaintyp) :
    (Ctx.t * Il.Ast.exp' * plaintyp') attempt =
  let* ctx, exp_il = elab_exp ctx plaintyp exp in
  let _typ_il = elab_plaintyp ctx plaintyp in
  Ok (ctx, exp_il.it, plaintyp.it)

(* Elaboration of expression type:

   - If an iterated type is expected,
      - first try elaborating the expression as a singleton iteration,
        but except wildcard, epsilon, and empty list expressions
      - then try usual elaboration
   - Otherwise, directly try usual elaboration *)

and elab_exp (ctx : Ctx.t) (plaintyp_expect : plaintyp) (exp : exp) :
    (Ctx.t * Il.Ast.exp) attempt =
  elab_exp' ctx plaintyp_expect exp
  |> nest exp.at
       (Format.asprintf "elaboration of expression %s as type %s failed"
          (El.Print.string_of_exp exp)
          (El.Print.string_of_plaintyp plaintyp_expect))

and elab_exp' (ctx : Ctx.t) (plaintyp_expect : plaintyp) (exp : exp) :
    (Ctx.t * Il.Ast.exp) attempt =
  match as_iter_plaintyp ctx plaintyp_expect with
  | Ok (plaintyp_expect_base, iter_expect) ->
      choice
        [
          (fun () ->
            match exp.it with
            | VarE id when id.it = "_" -> fail_silent
            | EpsE | ListE [] -> fail_silent
            | _ ->
                elab_exp_iter ctx plaintyp_expect plaintyp_expect_base
                  iter_expect exp);
          (fun () -> elab_exp_normal ctx plaintyp_expect exp);
        ]
  | _ -> elab_exp_normal ctx plaintyp_expect exp

and elab_exps (ctx : Ctx.t) (plaintyps_expect : plaintyp list) (exps : exp list)
    : (Ctx.t * Il.Ast.exp list) attempt =
  match (plaintyps_expect, exps) with
  | [], [] -> Ok (ctx, [])
  | [], _ -> fail no_region "more expressions than expected"
  | _, [] -> fail no_region "more expected types than expressions"
  | plaintyp_expect :: plaintyps_expect, exp :: exps ->
      let* ctx, exp_il = elab_exp ctx plaintyp_expect exp in
      let* ctx, exps_il = elab_exps ctx plaintyps_expect exps in
      Ok (ctx, exp_il :: exps_il)

(* Elaboration of expression as a singleton iteration *)

and elab_exp_iter (ctx : Ctx.t) (plaintyp_expect : plaintyp)
    (plaintyp_expect_base : plaintyp) (iter_expect : iter) (exp : exp) :
    (Ctx.t * Il.Ast.exp) attempt =
  let* ctx, exp_il = elab_exp ctx plaintyp_expect_base exp in
  let typ_il = elab_plaintyp ctx plaintyp_expect in
  match iter_expect with
  | Opt ->
      let exp_il = Il.Ast.OptE (Some exp_il) $$ (exp.at, typ_il.it) in
      Ok (ctx, exp_il)
  | List ->
      let exp_il = Il.Ast.ListE [ exp_il ] $$ (exp.at, typ_il.it) in
      Ok (ctx, exp_il)

(* Normal elaboration of expressions: a two-phase process,

   - if a type can be inferred without any contextual information,
     match the inferred type with the expected type
      - this may fail for some expressions that require contextual information,
        e.g., notation expressions or expression sequences
   - for such cases, try to elaborate the expression using the expected type *)

and fail_cast (at : region) (plaintyp_a : plaintyp) (plaintyp_b : plaintyp) =
  let msg =
    Format.asprintf "cannot cast %s to %s"
      (El.Print.string_of_plaintyp plaintyp_a)
      (El.Print.string_of_plaintyp plaintyp_b)
  in
  fail at msg

and cast_exp (ctx : Ctx.t) (plaintyp_expect : plaintyp)
    (plaintyp_infer : plaintyp) (exp_il : Il.Ast.exp) : Il.Ast.exp attempt =
  if equiv_plaintyp ctx plaintyp_expect plaintyp_infer then Ok exp_il
  else if sub_plaintyp ctx plaintyp_infer plaintyp_expect then
    let typ_il_expect = elab_plaintyp ctx plaintyp_expect in
    let exp_il =
      Il.Ast.UpCastE (typ_il_expect, exp_il) $$ (exp_il.at, typ_il_expect.it)
    in
    Ok exp_il
  else fail_cast exp_il.at plaintyp_infer plaintyp_expect

and elab_exp_normal (ctx : Ctx.t) (plaintyp_expect : plaintyp) (exp : exp) :
    (Ctx.t * Il.Ast.exp) attempt =
  let infer_attempt = infer_exp ctx exp in
  match infer_attempt with
  | Ok (ctx, exp_il, plaintyp_infer) ->
      let* exp_il = cast_exp ctx plaintyp_expect plaintyp_infer exp_il in
      Ok (ctx, exp_il)
  | Fail _ -> (
      match exp.it with
      | VarE id when id.it = "_" -> elab_exp_wildcard ctx exp.at plaintyp_expect
      | _ -> (
          let kind = Plaintyp.kind_plaintyp ctx.tdenv plaintyp_expect in
          match kind with
          | Opaque -> elab_exp_plain ctx plaintyp_expect exp
          | Plain plaintyp -> elab_exp_plain ctx plaintyp exp
          | Struct typfields ->
              elab_exp_struct ctx plaintyp_expect typfields exp
          | Variant typcases ->
              elab_exp_variant ctx plaintyp_expect typcases exp))

(* Elaboration of wildcard variable expressions *)

and elab_exp_wildcard (ctx : Ctx.t) (at : region) (plaintyp_expect : plaintyp) :
    (Ctx.t * Il.Ast.exp) attempt =
  let typ_il = elab_plaintyp ctx plaintyp_expect in
  let id_fresh, typ_fresh, iters_fresh =
    Fresh.fresh_from_exp ~wildcard:true ctx.frees
      (Il.Ast.VarE ("_" $ at) $$ (at, typ_il.it))
  in
  let ctx = Ctx.add_free ctx id_fresh in
  (* (TODO) Refactor here; this logic also exists in partialbind pass *)
  let exp_il =
    List.fold_left
      (fun exp iter ->
        let typ =
          let typ = exp.note $ exp.at in
          Il.Ast.IterT (typ, iter)
        in
        Il.Ast.IterE (exp, (iter, [])) $$ (exp.at, typ))
      (Il.Ast.VarE id_fresh $$ (id_fresh.at, typ_fresh.it))
      iters_fresh
  in
  Ok (ctx, exp_il)

(* Elaboration of plain expressions *)

and fail_elab_plain (at : region) (msg : string) =
  fail at ("cannot elaborate expression because " ^ msg)

and elab_exp_plain (ctx : Ctx.t) (plaintyp_expect : plaintyp) (exp : exp) :
    (Ctx.t * Il.Ast.exp) attempt =
  let* ctx, exp_il = elab_exp_plain' ctx exp.at plaintyp_expect exp.it in
  let typ_il = elab_plaintyp ctx plaintyp_expect in
  let exp_il = exp_il $$ (exp.at, typ_il.it) in
  Ok (ctx, exp_il)

and elab_exp_plain' (ctx : Ctx.t) (at : region) (plaintyp_expect : plaintyp)
    (exp : exp') : (Ctx.t * Il.Ast.exp') attempt =
  match exp with
  | BoolE _ | NumE _ | TextE _ | VarE _ ->
      fail_elab_plain at
        (Format.asprintf "the type of %s should have been inferred"
           (El.Print.string_of_exp (exp $ at)))
  | EpsE -> elab_eps_exp ctx plaintyp_expect
  | ListE exps -> elab_list_exp ctx plaintyp_expect exps
  | ConsE (exp_h, exp_t) -> elab_cons_exp ctx plaintyp_expect exp_h exp_t
  | CatE (exp_l, exp_r) -> elab_cat_exp ctx plaintyp_expect exp_l exp_r
  | ParenE exp -> elab_paren_exp ctx plaintyp_expect exp
  | TupleE exps -> elab_tuple_exp ctx plaintyp_expect exps
  | IterE (exp, iter) -> elab_iter_exp ctx plaintyp_expect exp iter
  | _ ->
      fail at
        (Format.asprintf "(TODO elab_exp_plain) %s"
           (El.Print.string_of_exp (exp $ at)))

(* Elaboration of episilon expressions *)

and elab_eps_exp (ctx : Ctx.t) (plaintyp_expect : plaintyp) :
    (Ctx.t * Il.Ast.exp') attempt =
  let* _plaintyp_expect, iter_expect = as_iter_plaintyp ctx plaintyp_expect in
  let exp_il =
    match iter_expect with Opt -> Il.Ast.OptE None | List -> Il.Ast.ListE []
  in
  Ok (ctx, exp_il)

(* Elaboration of list expressions *)

and elab_list_exp_elementwise (ctx : Ctx.t) (plaintyp_expect : plaintyp)
    (exps : exp list) : (Ctx.t * Il.Ast.exp list) attempt =
  match exps with
  | [] -> Ok (ctx, [])
  | exp :: exps ->
      let* ctx, exp_il = elab_exp ctx plaintyp_expect exp in
      let* ctx, exps_il = elab_list_exp_elementwise ctx plaintyp_expect exps in
      Ok (ctx, exp_il :: exps_il)

and elab_list_exp (ctx : Ctx.t) (plaintyp_expect : plaintyp) (exps : exp list) :
    (Ctx.t * Il.Ast.exp') attempt =
  let* plaintyp_expect, iter_expect = as_iter_plaintyp ctx plaintyp_expect in
  match iter_expect with
  | Opt -> fail_elab_plain no_region "list expression with optional iteration"
  | List ->
      let* ctx, exps_il = elab_list_exp_elementwise ctx plaintyp_expect exps in
      let exp_il = Il.Ast.ListE exps_il in
      Ok (ctx, exp_il)

(* Elaboration of cons expressions *)

and elab_cons_exp (ctx : Ctx.t) (plaintyp_expect : plaintyp) (exp_h : exp)
    (exp_t : exp) : (Ctx.t * Il.Ast.exp') attempt =
  let* plaintyp_expect, iter_expect = as_iter_plaintyp ctx plaintyp_expect in
  let* ctx, exp_il_h = elab_exp ctx plaintyp_expect exp_h in
  let* ctx, exp_il_t =
    elab_exp ctx
      (IterT (plaintyp_expect, iter_expect) $ plaintyp_expect.at)
      exp_t
  in
  let exp_il = Il.Ast.ConsE (exp_il_h, exp_il_t) in
  Ok (ctx, exp_il)

(* Elaboration of concatenation expressions *)

and elab_cat_exp (ctx : Ctx.t) (plaintyp_expect : plaintyp) (exp_l : exp)
    (exp_r : exp) : (Ctx.t * Il.Ast.exp') attempt =
  choice
    [
      (fun () ->
        let* plaintyp_expect, iter_expect =
          as_iter_plaintyp ctx plaintyp_expect
        in
        let plaintyp_expect =
          IterT (plaintyp_expect, iter_expect) $ plaintyp_expect.at
        in
        let* ctx, exp_il_l = elab_exp ctx plaintyp_expect exp_l in
        let* ctx, exp_il_r = elab_exp ctx plaintyp_expect exp_r in
        let exp_il = Il.Ast.CatE (exp_il_l, exp_il_r) in
        Ok (ctx, exp_il));
      (fun () ->
        let* ctx, exp_il_l = elab_exp ctx (TextT $ exp_l.at) exp_l in
        let* ctx, exp_il_r = elab_exp ctx (TextT $ exp_r.at) exp_r in
        let exp_il = Il.Ast.CatE (exp_il_l, exp_il_r) in
        Ok (ctx, exp_il));
    ]

(* Elaboration of tuple expressions *)

and elab_tuple_exp (ctx : Ctx.t) (plaintyp_expect : plaintyp) (exps : exp list)
    : (Ctx.t * Il.Ast.exp') attempt =
  let* plaintyps_expect = as_tuple_plaintyp ctx plaintyp_expect in
  let* ctx, exps_il = elab_exps ctx plaintyps_expect exps in
  let exp_il = Il.Ast.TupleE exps_il in
  Ok (ctx, exp_il)

(* Elaboration of parenthesized expressions *)

and elab_paren_exp (ctx : Ctx.t) (plaintyp_expect : plaintyp) (exp : exp) :
    (Ctx.t * Il.Ast.exp') attempt =
  let* ctx, exp_il = elab_exp ctx plaintyp_expect exp in
  Ok (ctx, exp_il.it)

(* Elaboration of iterated expressions *)

and elab_iter_exp (ctx : Ctx.t) (plaintyp_expect : plaintyp) (exp : exp)
    (iter : iter) : (Ctx.t * Il.Ast.exp') attempt =
  let* plaintyp_expect, iter_expect = as_iter_plaintyp ctx plaintyp_expect in
  if iter <> iter_expect then fail_elab_plain exp.at "iteration mismatch"
  else
    let* ctx, exp_il = elab_exp ctx plaintyp_expect exp in
    let iter_il_expect = elab_iter iter_expect in
    let exp_il = Il.Ast.IterE (exp_il, (iter_il_expect, [])) in
    Ok (ctx, exp_il)

(* Elaboration of notation expressions *)

and fail_elab_not (at : region) (msg : string) : (Ctx.t * Il.Ast.notexp) attempt
    =
  fail at ("cannot elaborate notation expression because " ^ msg)

and elab_exp_not (ctx : Ctx.t) (typ : typ) (exp : exp) :
    (Ctx.t * Il.Ast.notexp) attempt =
  match typ with
  | PlainT plaintyp ->
      let mixop = [ []; [] ] in
      let* ctx, exp_il = elab_exp ctx plaintyp exp in
      let notexp_il = (mixop, [ exp_il ]) in
      Ok (ctx, notexp_il)
  | NotationT nottyp -> (
      match (nottyp.it, exp.it) with
      | _, ParenE exp -> elab_exp_not ctx typ exp
      | AtomT atom_t, AtomE atom_e when atom_t.it <> atom_e.it ->
          fail_elab_not exp.at "atom does not match"
      | AtomT atom_t, AtomE _ ->
          let mixop = [ [ atom_t ] ] in
          let notexp_il = (mixop, []) in
          Ok (ctx, notexp_il)
      | SeqT [], SeqE [] ->
          let mixop = [ [] ] in
          let exps_il = [] in
          let notexp_il = (mixop, exps_il) in
          Ok (ctx, notexp_il)
      | SeqT (typ :: typs), SeqE (exp :: exps) ->
          let* ctx, (mixop_h, exps_il_h) = elab_exp_not ctx typ exp in
          let* ctx, (mixop_t, exps_il_t) =
            elab_exp_not ctx
              (NotationT (SeqT typs $ nottyp.at))
              (SeqE exps $ exp.at)
          in
          let mixop = Mixop.merge mixop_h mixop_t in
          let exps_il = exps_il_h @ exps_il_t in
          let notexp_il = (mixop, exps_il) in
          Ok (ctx, notexp_il)
      | SeqT (_ :: _), SeqE [] -> fail_elab_not exp.at "omitted sequence tail"
      | SeqT [], SeqE (_ :: _) -> fail_elab_not exp.at "expression is not empty"
      | InfixT (_, atom_t, _), InfixE (_, atom_e, _) when atom_t.it <> atom_e.it
        ->
          fail_elab_not exp.at "atoms do not match"
      | InfixT (typ_l, atom_t, typ_r), InfixE (exp_l, _, exp_r) ->
          let* ctx, (mixop_l, exps_il_l) = elab_exp_not ctx typ_l exp_l in
          let* ctx, (mixop_r, exps_il_r) = elab_exp_not ctx typ_r exp_r in
          let mixop_l = Mixop.merge mixop_l [ [ atom_t ] ] in
          let mixop = Mixop.merge mixop_l mixop_r in
          let exps_il = exps_il_l @ exps_il_r in
          let notexp_il = (mixop, exps_il) in
          Ok (ctx, notexp_il)
      | BrackT (atom_t_l, _, atom_t_r), BrackE (atom_e_l, _, atom_e_r)
        when atom_t_l.it <> atom_e_l.it || atom_t_r.it <> atom_e_r.it ->
          fail_elab_not exp.at "atoms do not match"
      | BrackT (atom_t_l, typ, atom_t_r), BrackE (_, exp, _) ->
          let* ctx, (mixop, exps_il) = elab_exp_not ctx typ exp in
          let mixop_l = Mixop.merge [ [ atom_t_l ] ] mixop in
          let mixop = Mixop.merge mixop_l [ [ atom_t_r ] ] in
          let notexp_il = (mixop, exps_il) in
          Ok (ctx, notexp_il)
      | _ -> fail_elab_not exp.at "expression does not match notation")

(* Elaboration of struct expressions *)

and fail_elab_struct (at : region) (msg : string) :
    (Ctx.t * (Il.Ast.atom * Il.Ast.exp) list) attempt =
  fail at ("cannot elaborate struct expression because " ^ msg)

and elab_expfields (ctx : Ctx.t) (at : region)
    (typfields : (atom * plaintyp) list) (expfields : (atom * exp) list) :
    (Ctx.t * (Il.Ast.atom * Il.Ast.exp) list) attempt =
  match (typfields, expfields) with
  | [], [] -> Ok (ctx, [])
  | [], (atom_e, _) :: _ ->
      fail_elab_struct atom_e.at "expression has extra fields"
  | _ :: _, [] -> fail_elab_struct at "expression omitted struct fields"
  | (atom_t, _) :: _, (atom_e, _) :: _ when atom_t.it <> atom_e.it ->
      fail_elab_struct atom_e.at "atom does not match"
  | (atom_t, plaintyp) :: typfields, (_, exp) :: expfields ->
      let* ctx, exp_il = elab_exp ctx plaintyp exp in
      let* ctx, expfields_il = elab_expfields ctx at typfields expfields in
      Ok (ctx, (atom_t, exp_il) :: expfields_il)

and elab_exp_struct (ctx : Ctx.t) (plaintyp_expect : plaintyp)
    (typfields : typfield list) (exp : exp) : (Ctx.t * Il.Ast.exp) attempt =
  let* ctx, expfields_il = elab_exp_struct' ctx typfields exp in
  let typ_il = elab_plaintyp ctx plaintyp_expect in
  let exp_il = Il.Ast.StrE expfields_il $$ (exp.at, typ_il.it) in
  Ok (ctx, exp_il)

and elab_exp_struct' (ctx : Ctx.t) (typfields : typfield list) (exp : exp) :
    (Ctx.t * (Il.Ast.atom * Il.Ast.exp) list) attempt =
  let typfields =
    List.map (fun (atom, plaintyp, _) -> (atom, plaintyp)) typfields
  in
  match exp.it with
  | StrE expfields -> elab_expfields ctx exp.at typfields expfields
  | _ -> fail_elab_struct exp.at "expression is not a struct"

(* Elaboration of variant expressions

   This finds a single case that matches the expression,
   where it has the smallest possible type, according to the variant type subtyping rule

   Finding the smallest type is important because the interpreter needs to
   propagate the type information while evaluating expressions,
   and it has to perform runtime type checks of whether a value is a subtype of some particular type *)

and fail_elab_variant (at : region) (msg : string) :
    (Ctx.t * Il.Ast.exp) attempt =
  fail at ("cannot elaborate variant case because " ^ msg)

and elab_exp_variant (ctx : Ctx.t) (plaintyp_expect : plaintyp)
    (typcases : ((nottyp * hint list) * plaintyp) list) (exp : exp) :
    (Ctx.t * Il.Ast.exp) attempt =
  let ctx, exps_il =
    List.fold_left
      (fun (ctx, exps_il) ((nottyp, _), plaintyp) ->
        elab_exp_not ctx (NotationT nottyp) exp |> function
        | Ok (ctx, notexp_il) ->
            let exp_il =
              let typ_il = elab_plaintyp ctx plaintyp in
              Il.Ast.CaseE notexp_il $$ (no_region, typ_il.it)
            in
            let+ exp_il = cast_exp ctx plaintyp_expect plaintyp exp_il in
            (ctx, exps_il @ [ exp_il ])
        | Fail _ -> (ctx, exps_il))
      (ctx, []) typcases
  in
  match exps_il with
  | [ exp_il ] -> Ok (ctx, exp_il)
  | [] -> fail_elab_variant exp.at "expression does not match any case"
  | _ -> fail_elab_variant exp.at "expression matches multiple cases"

(* Elaboration of paths *)

and elab_path (ctx : Ctx.t) (plaintyp_expect : plaintyp) (path : path) :
    (Ctx.t * Il.Ast.path * plaintyp) attempt =
  let* ctx, path_il, plaintyp = elab_path' ctx plaintyp_expect path.it in
  let plaintyp = plaintyp $ plaintyp_expect.at in
  let typ_il = elab_plaintyp ctx plaintyp in
  let path_il = path_il $$ (path.at, typ_il.it) in
  Ok (ctx, path_il, plaintyp)

and elab_path' (ctx : Ctx.t) (plaintyp_expect : plaintyp) (path : path') :
    (Ctx.t * Il.Ast.path' * plaintyp') attempt =
  match path with
  | RootP -> elab_root_path ctx plaintyp_expect
  | IdxP (path, exp) -> elab_idx_path ctx plaintyp_expect path exp
  | SliceP (path, exp_l, exp_h) ->
      elab_slice_path ctx plaintyp_expect path exp_l exp_h
  | DotP (path, atom) -> elab_dot_path ctx plaintyp_expect path atom

(* Elaboration of root paths *)

and elab_root_path (ctx : Ctx.t) (plaintyp_expect : plaintyp) :
    (Ctx.t * Il.Ast.path' * plaintyp') attempt =
  Ok (ctx, Il.Ast.RootP, plaintyp_expect.it)

(* Elaboration of index paths *)

and elab_idx_path (ctx : Ctx.t) (plaintyp_expect : plaintyp) (path : path)
    (exp : exp) : (Ctx.t * Il.Ast.path' * plaintyp') attempt =
  let* ctx, path_il, plaintyp = elab_path ctx plaintyp_expect path in
  let* ctx, exp_il = elab_exp ctx (NumT `NatT $ exp.at) exp in
  let path_il = Il.Ast.IdxP (path_il, exp_il) in
  let* plaintyp = as_list_plaintyp ctx plaintyp in
  Ok (ctx, path_il, plaintyp.it)

(* Elaboration of slice paths *)

and elab_slice_path (ctx : Ctx.t) (plaintyp_expect : plaintyp) (path : path)
    (exp_l : exp) (exp_h : exp) : (Ctx.t * Il.Ast.path' * plaintyp') attempt =
  let* ctx, path_il, plaintyp = elab_path ctx plaintyp_expect path in
  let* ctx, exp_il_l = elab_exp ctx (NumT `NatT $ exp_l.at) exp_l in
  let* ctx, exp_il_h = elab_exp ctx (NumT `NatT $ exp_h.at) exp_h in
  let path_il = Il.Ast.SliceP (path_il, exp_il_l, exp_il_h) in
  let* _ = as_list_plaintyp ctx plaintyp in
  Ok (ctx, path_il, plaintyp.it)

(* Elaboration of dot paths *)

and elab_dot_path (ctx : Ctx.t) (plaintyp_expect : plaintyp) (path : path)
    (atom : atom) : (Ctx.t * Il.Ast.path' * plaintyp') attempt =
  let* ctx, path_il, plaintyp = elab_path ctx plaintyp_expect path in
  let* typfields = as_struct_plaintyp ctx plaintyp in
  let* plaintyp =
    List.find_opt (fun (atom_t, _, _) -> atom.it = atom_t.it) typfields
    |> fun typfield_opt ->
    match typfield_opt with
    | Some (_, plaintyp, _) -> Ok plaintyp
    | None -> fail atom.at "cannot infer type of field"
  in
  let path_il = Il.Ast.DotP (path_il, atom) in
  Ok (ctx, path_il, plaintyp.it)

(* Elaboration of parameters *)

and elab_param (ctx : Ctx.t) (param : param) : Il.Ast.param =
  match param.it with
  | ExpP plaintyp ->
      let typ_il = elab_plaintyp ctx plaintyp in
      Il.Ast.ExpP typ_il $ param.at
  | DefP (id, tparams, params, plaintyp) ->
      check
        (List.map it tparams |> distinct ( = ))
        id.at "type parameters are not distinct";
      let ctx_local = ctx in
      let ctx_local = Ctx.add_tparams ctx_local tparams in
      let params_il = List.map (elab_param ctx_local) params in
      let typ_il = elab_plaintyp ctx_local plaintyp in
      Il.Ast.DefP (id, tparams, params_il, typ_il) $ param.at

(* Elaboration of arguments: either as definition, or part of a call expression

   Handling of function parameters differs based on whether it is intended to be a definition

    - If it is a definition, the function argument must matched the name of the function parameter,
      and it adds the function definition to the context
    - Otherwise, the function argument must match the type of the function parameter *)

and elab_arg ?(as_def = false) (ctx : Ctx.t) (param : param) (arg : arg) :
    Ctx.t * Il.Ast.arg =
  match (param.it, arg.it) with
  | ExpP plaintyp, ExpA exp ->
      let+ ctx, exp_il = elab_exp ctx plaintyp exp in
      let arg_il = Il.Ast.ExpA exp_il $ arg.at in
      (ctx, arg_il)
  | DefP (id_p, tparams_p, params_p, plaintyp_p), DefA id_a when as_def ->
      check (id_p.it = id_a.it) arg.at
        (Format.asprintf
           "function argument does not match the declared function parameter %s"
           (Id.to_string id_p));
      let ctx = Ctx.add_dec ctx id_p tparams_p params_p plaintyp_p in
      let arg_il = Il.Ast.DefA id_a $ arg.at in
      (ctx, arg_il)
  | DefP (id_p, tparams_p, params_p, plaintyp_p), DefA id_a ->
      let tparams_a, params_a, plaintyp_a = Ctx.find_dec ctx id_a in
      check
        (equiv_functyp ctx arg.at tparams_p params_p plaintyp_p tparams_a
           params_a plaintyp_a)
        arg.at
        (Format.asprintf
           "function argument does not match the declared function parameter %s"
           (Id.to_string id_p));
      let arg_il = Il.Ast.DefA id_a $ arg.at in
      (ctx, arg_il)
  | ExpP _, DefA _ ->
      error arg.at
        "expected an expression argument, but got a function argument"
  | DefP _, ExpA _ ->
      error arg.at
        "expected a function argument, but got an expression argument"

and elab_args ?(as_def = false) (at : region) (ctx : Ctx.t)
    (params : param list) (args : arg list) : Ctx.t * Il.Ast.arg list =
  check (List.length args = List.length params) at "arguments do not match";
  List.fold_left2
    (fun (ctx, args_il) param arg ->
      let ctx, arg_il = elab_arg ~as_def ctx param arg in
      (ctx, args_il @ [ arg_il ]))
    (ctx, []) params args

(* Elaboration of premises *)

and elab_prem (ctx : Ctx.t) (prem : prem) : Ctx.t * Il.Ast.prem option =
  let ctx, prem_il_opt = elab_prem' ctx prem.it in
  let prem_il_opt = Option.map (fun prem_il -> prem_il $ prem.at) prem_il_opt in
  (ctx, prem_il_opt)

and elab_prem' (ctx : Ctx.t) (prem : prem') : Ctx.t * Il.Ast.prem' option =
  let wrap_ctx prem = (ctx, prem) in
  let wrap_some (ctx, prem) = (ctx, Some prem) in
  let wrap_none ctx = (ctx, None) in
  match prem with
  | VarPr (id, plaintyp) -> elab_var_prem ctx id plaintyp |> wrap_none
  | RulePr (id, exp) -> elab_rule_prem ctx id exp |> wrap_some
  | RuleNotPr (id, exp) -> elab_rule_not_prem ctx id exp |> wrap_some
  | IfPr exp -> elab_if_prem ctx exp |> wrap_some
  | ElsePr -> elab_else_prem () |> wrap_ctx |> wrap_some
  | IterPr (prem, iter) -> elab_iter_prem ctx prem iter |> wrap_some
  | DebugPr exp -> elab_debug_prem ctx exp |> wrap_some

and elab_prem_with_bind (ctx : Ctx.t) (prem : prem) : Ctx.t * Il.Ast.prem list =
  let ctx, prem_il_opt = elab_prem ctx prem in
  match prem_il_opt with
  | Some prem_il ->
      let ctx, prem_il, sideconditions_il =
        Dataflow.Analysis.analyze_prem ctx prem_il
      in
      let prems_il = prem_il :: sideconditions_il in
      (ctx, prems_il)
  | None -> (ctx, [])

and elab_prems_with_bind (ctx : Ctx.t) (prems : prem list) :
    Ctx.t * Il.Ast.prem list =
  List.fold_left
    (fun (ctx, prems_il_acc) prem ->
      let ctx, prems_il = elab_prem_with_bind ctx prem in
      (ctx, prems_il_acc @ prems_il))
    (ctx, []) prems

(* Elaboration of variable premises *)

and elab_var_prem (ctx : Ctx.t) (id : id) (plaintyp : plaintyp) : Ctx.t =
  check (valid_tid id) id.at "invalid meta-variable identifier";
  check (not (Ctx.bound_typdef ctx id)) id.at "type already defined";
  let _typ_il = elab_plaintyp ctx plaintyp in
  Ctx.add_metavar ctx id plaintyp

(* Elaboration of rule premises *)

and elab_rule_prem (ctx : Ctx.t) (id : id) (exp : exp) : Ctx.t * Il.Ast.prem' =
  let nottyp, inputs = Ctx.find_rel ctx id in
  let+ ctx, notexp_il = elab_exp_not ctx (NotationT nottyp) exp in
  let _, exps_il = notexp_il in
  if Rel.Hint.is_conditional inputs exps_il then
    let exp_il = Il.Ast.HoldE (id, notexp_il) $$ (exp.at, Il.Ast.BoolT) in
    let prem_il = Il.Ast.IfPr exp_il in
    (ctx, prem_il)
  else
    let prem_il = Il.Ast.RulePr (id, notexp_il) in
    (ctx, prem_il)

(* Elaboration of negated rule premises *)

and elab_rule_not_prem (ctx : Ctx.t) (id : id) (exp : exp) :
    Ctx.t * Il.Ast.prem' =
  let nottyp, inputs = Ctx.find_rel ctx id in
  let+ ctx, notexp_il = elab_exp_not ctx (NotationT nottyp) exp in
  let _, exps_il = notexp_il in
  check
    (Rel.Hint.is_conditional inputs exps_il)
    exp.at "negated rule premises do not take inputs";
  let exp_il = Il.Ast.HoldE (id, notexp_il) $$ (exp.at, Il.Ast.BoolT) in
  let exp_il = Il.Ast.UnE (`NotOp, `BoolT, exp_il) $$ (exp.at, Il.Ast.BoolT) in
  let prem_il = Il.Ast.IfPr exp_il in
  (ctx, prem_il)

(* Elaboration of if premises *)

and elab_if_prem (ctx : Ctx.t) (exp : exp) : Ctx.t * Il.Ast.prem' =
  let+ ctx, exp_il = elab_exp ctx (BoolT $ exp.at) exp in
  let prem_il = Il.Ast.IfPr exp_il in
  (ctx, prem_il)

(* Elaboration of else premises *)

and elab_else_prem () : Il.Ast.prem' = Il.Ast.ElsePr

(* Elaboration of iterated premises *)

and elab_iter_prem (ctx : Ctx.t) (prem : prem) (iter : iter) :
    Ctx.t * Il.Ast.prem' =
  check
    (match prem.it with VarPr _ | ElsePr -> false | _ -> true)
    prem.at "only rule or if premises can be iterated";
  let iter_il = elab_iter iter in
  let ctx, prem_il_opt = elab_prem ctx prem in
  let prem_il = Option.get prem_il_opt in
  let prem_il = Il.Ast.IterPr (prem_il, (iter_il, [])) in
  (ctx, prem_il)

<<<<<<< HEAD
(* Elaboration of debug premises *)

and elab_debug_prem (ctx : Ctx.t) (exp : exp) : Ctx.t * Il.Ast.prem' =
  let+ ctx, exp_il, _ = infer_exp ctx exp in
  let prem_il = Il.Ast.DebugPr exp_il in
  (ctx, prem_il)
=======
(* Elaboration of hints *)

and elab_hint (ctx : Ctx.t) (hint : hint) : Il.Ast.hint =
  ignore ctx;
  { hintid = hint.hintid; hintexp = hint.hintexp }

and elab_hints (ctx : Ctx.t) (hints : hint list) : Il.Ast.hint list =
  List.map (elab_hint ctx) hints
>>>>>>> c735e7d0

(* Elaboration of definitions *)

let rec elab_def (ctx : Ctx.t) (def : def) : Ctx.t * Il.Ast.def option =
  let wrap_some (ctx, def) = (ctx, Some def) in
  let wrap_none ctx = (ctx, None) in
  let at = def.at in
  match def.it with
  | SynD syns -> elab_syn_def ctx syns |> wrap_none
  | TypD (id, tparams, deftyp, _hints) ->
      elab_typ_def ctx id tparams deftyp |> wrap_some
  | VarD (id, plaintyp, _hints) -> elab_var_def ctx id plaintyp |> wrap_none
  | RelD (id, nottyp, hints) -> elab_rel_def ctx at id nottyp hints |> wrap_some
  | RuleD (id_rel, id_rule, exp, prems) ->
      elab_rule_def ctx at id_rel id_rule exp prems |> wrap_none
  | DecD (id, tparams, params, plaintyp, _hints) ->
      elab_dec_def ctx at id tparams params plaintyp |> wrap_some
  | DefD (id, tparams, args, exp, prems) ->
      elab_def_def ctx at id tparams args exp prems |> wrap_none
  | SepD -> ctx |> wrap_none

and elab_defs (ctx : Ctx.t) (defs : def list) : Ctx.t * Il.Ast.def list =
  List.fold_left
    (fun (ctx, defs_il) def ->
      let ctx, def_il_opt = elab_def ctx def in
      match def_il_opt with
      | Some def_il -> (ctx, defs_il @ [ def_il ])
      | None -> (ctx, defs_il))
    (ctx, []) defs

(* Elaboration of type declarations *)

and elab_syn_def (ctx : Ctx.t) (syns : (id * tparam list) list) : Ctx.t =
  List.fold_left
    (fun ctx (id, tparams) ->
      check
        (List.map it tparams |> distinct ( = ))
        id.at "type parameters are not distinct";
      check (valid_tid id) id.at "invalid type identifier";
      let td = Typdef.Defining tparams in
      let ctx = Ctx.add_typdef ctx id td in
      if tparams = [] then
        let plaintyp = VarT (id, []) $ id.at in
        Ctx.add_metavar ctx id plaintyp
      else ctx)
    ctx syns

(* Elaboration of type definitions *)

and elab_typ_def (ctx : Ctx.t) (id : id) (tparams : tparam list)
    (deftyp : deftyp) : Ctx.t * Il.Ast.def =
  let td_opt = Ctx.find_typdef_opt ctx id in
  let ctx =
    match td_opt with
    | Some (Typdef.Defining tparams_defining) ->
        let tparams = List.map it tparams in
        let tparams_defining = List.map it tparams_defining in
        check
          (List.length tparams = List.length tparams_defining
          && List.for_all2 ( = ) tparams tparams_defining)
          id.at "type parameters do not match";
        ctx
    | None ->
        check (valid_tid id) id.at "invalid type identifier";
        let td = Typdef.Defining tparams in
        let ctx = Ctx.add_typdef ctx id td in
        if tparams = [] then
          let plaintyp = VarT (id, []) $ id.at in
          Ctx.add_metavar ctx id plaintyp
        else ctx
    | _ -> error id.at "type was already defined"
  in
  check (List.for_all valid_tid tparams) id.at "invalid type parameter";
  let ctx_local = Ctx.add_tparams ctx tparams in
  let td, deftyp_il = elab_deftyp ctx_local id tparams deftyp in
  let def_il = Il.Ast.TypD (id, tparams, deftyp_il) $ deftyp.at in
  let ctx = Ctx.update_typdef ctx id td in
  (ctx, def_il)

(* Elaboration of variables *)

and elab_var_def (ctx : Ctx.t) (id : id) (plaintyp : plaintyp) : Ctx.t =
  check (valid_tid id) id.at "invalid meta-variable identifier";
  check (not (Ctx.bound_typdef ctx id)) id.at "type already defined";
  let _typ_il = elab_plaintyp ctx plaintyp in
  Ctx.add_metavar ctx id plaintyp

(* Elaboration of relations *)

and fetch_rel_input_hint' (len : int) (hintexp : exp) : int list option =
  match hintexp.it with
  | SeqE exps ->
      List.fold_left
        (fun inputs exp ->
          match inputs with
          | Some inputs -> (
              match exp.it with
              | HoleE (`Num input) when input < len -> Some (inputs @ [ input ])
              | _ -> None)
          | None -> None)
        (Some []) exps
  | HoleE (`Num input) when input < len -> Some [ input ]
  | _ -> None

and fetch_rel_input_hint (at : region) (nottyp_il : Il.Ast.nottyp)
    (hints : hint list) : int list =
  let len = nottyp_il.it |> snd |> List.length in
  let hint_input_default = List.init len Fun.id in
  let hint_input =
    List.find_map
      (fun hint -> if hint.hintid.it = "input" then Some hint.hintexp else None)
      hints
  in
  match hint_input with
  | Some hintexp -> (
      let inputs_opt = fetch_rel_input_hint' len hintexp in
      match inputs_opt with
      | Some [] ->
          error at "malformed input hint: at least one input should be provided"
      | Some inputs when not (distinct ( = ) inputs) ->
          error at "malformed input hint: inputs should be distinct"
      | Some inputs -> inputs
      | None ->
          warn at
            (Format.asprintf
               "malformed input hint: should be a sequence of indexed holes \
                %%N (N < %d)"
               len);
          hint_input_default)
  (* If no hint is provided, assume all fields are inputs *)
  | None ->
      warn at "no input hint provided";
      hint_input_default

and elab_rel_def (ctx : Ctx.t) (at : region) (id : id) (nottyp : nottyp)
    (hints : hint list) : Ctx.t * Il.Ast.def =
  let nottyp_il = elab_nottyp ctx (NotationT nottyp) in
  let inputs = fetch_rel_input_hint at nottyp_il hints in
  let ctx = Ctx.add_rel ctx id nottyp inputs in
  let def_il = Il.Ast.RelD (id, nottyp_il, inputs, []) $ at in
  (ctx, def_il)

(* Elaboration of rules *)

and elab_rule_input_with_bind (ctx : Ctx.t) (exps_il : (int * Il.Ast.exp) list)
    : Ctx.t * (int * Il.Ast.exp) list * Il.Ast.prem list =
  let idxs, exps_il = List.split exps_il in
  let ctx, exps_il, sideconditions_il =
    Dataflow.Analysis.analyze_exps_as_bind ctx exps_il
  in
  let exps_il = List.combine idxs exps_il in
  (ctx, exps_il, sideconditions_il)

and elab_rule_output_with_bind (ctx : Ctx.t) (exps_il : (int * Il.Ast.exp) list)
    : (int * Il.Ast.exp) list =
  let idxs, exps_il = List.split exps_il in
  let exps_il = Dataflow.Analysis.analyze_exps_as_bound ctx exps_il in
  List.combine idxs exps_il

and elab_rule_def (ctx : Ctx.t) (at : region) (id_rel : id) (id_rule : id)
    (exp : exp) (prems : prem list) : Ctx.t =
  let nottyp, inputs = Ctx.find_rel ctx id_rel in
  let ctx_local = { ctx with frees = IdSet.empty } in
  let ctx_local =
    let def = RuleD (id_rel, id_rule, exp, prems) $ at in
    El.Free.free_id_def def |> Ctx.add_frees ctx_local
  in
  let+ ctx_local, notexp_il = elab_exp_not ctx_local (NotationT nottyp) exp in
  let mixop, exps_il = notexp_il in
  let exps_il_input, exps_il_output =
    exps_il
    |> List.mapi (fun idx exp -> (idx, exp))
    |> List.partition (fun (idx, _) -> List.mem idx inputs)
  in
  let ctx_local, exps_il_input, sideconditions_il =
    elab_rule_input_with_bind ctx_local exps_il_input
  in
  let ctx_local, prems_il = elab_prems_with_bind ctx_local prems in
  let prems_il = sideconditions_il @ prems_il in
  let exps_il_output = elab_rule_output_with_bind ctx_local exps_il_output in
  let notexp_il =
    let exps_il =
      exps_il_input @ exps_il_output
      |> List.sort (fun (idx_a, _) (idx_b, _) -> compare idx_a idx_b)
      |> List.map snd
    in
    (mixop, exps_il)
  in
  let rule = (id_rule, notexp_il, prems_il) $ at in
  Ctx.add_rule ctx id_rel rule

(* Elaboration of function declarations *)

and elab_dec_def (ctx : Ctx.t) (at : region) (id : id) (tparams : tparam list)
    (params : param list) (plaintyp : plaintyp) : Ctx.t * Il.Ast.def =
  check
    (List.map it tparams |> distinct ( = ))
    id.at "type parameters are not distinct";
  let ctx_local = ctx in
  let ctx_local = Ctx.add_tparams ctx_local tparams in
  let params_il = List.map (elab_param ctx_local) params in
  let typ_il = elab_plaintyp ctx_local plaintyp in
  let def_il = Il.Ast.DecD (id, tparams, params_il, typ_il, []) $ at in
  let ctx = Ctx.add_dec ctx id tparams params plaintyp in
  (ctx, def_il)

(* Elaboration of function definitions *)

and elab_def_input_with_bind (ctx : Ctx.t) (at : region) (params : param list)
    (args : arg list) : Ctx.t * Il.Ast.arg list * Il.Ast.prem list =
  let ctx, args_il = elab_args ~as_def:true at ctx params args in
  let ctx, args_il, sideconditions_il =
    Dataflow.Analysis.analyze_args_as_bind ctx args_il
  in
  (ctx, args_il, sideconditions_il)

and elab_def_output_with_bind (ctx : Ctx.t) (plaintyp : plaintyp) (exp : exp) :
    Ctx.t * Il.Ast.exp =
  let+ ctx, exp_il = elab_exp ctx plaintyp exp in
  let exp_il = Dataflow.Analysis.analyze_exp_as_bound ctx exp_il in
  (ctx, exp_il)

and elab_def_def (ctx : Ctx.t) (at : region) (id : id) (tparams : tparam list)
    (args : arg list) (exp : exp) (prems : prem list) : Ctx.t =
  let tparams_expected, params, plaintyp = Ctx.find_dec ctx id in
  check
    (List.length tparams = List.length tparams_expected
    && List.for_all2 ( = ) (List.map it tparams) (List.map it tparams_expected)
    )
    id.at "type arguments do not match";
  check (List.length params = List.length args) at "arguments do not match";
  let ctx_local = { ctx with frees = IdSet.empty } in
  let ctx_local =
    let def = DefD (id, tparams, args, exp, prems) $ at in
    El.Free.free_id_def def |> Ctx.add_frees ctx_local
  in
  let ctx_local = Ctx.add_tparams ctx_local tparams in
  let ctx_local, args_il, sideconditions_il =
    elab_def_input_with_bind ctx_local at params args
  in
  let ctx_local, prems_il = elab_prems_with_bind ctx_local prems in
  let prems_il = sideconditions_il @ prems_il in
  let _ctx_local, exp_il = elab_def_output_with_bind ctx_local plaintyp exp in
  let clause_il = (args_il, exp_il, prems_il) $ at in
  Ctx.add_clause ctx id clause_il

(* Elaboration of spec *)

(* Populate rules to their respective relations *)

let populate_rule (ctx : Ctx.t) (def_il : Il.Ast.def) : Il.Ast.def =
  match def_il.it with
  | Il.Ast.RelD (id, nottyp_il, inputs, []) ->
      let rules_il = Ctx.find_rules ctx id in
      Il.Ast.RelD (id, nottyp_il, inputs, rules_il) $ def_il.at
  | Il.Ast.RelD _ -> error def_il.at "relation was already populated"
  | _ -> def_il

let populate_rules (ctx : Ctx.t) (spec_il : Il.Ast.spec) : Il.Ast.spec =
  List.map (populate_rule ctx) spec_il

(* Populate clauses to their respective function declarations *)

let populate_clause (ctx : Ctx.t) (def_il : Il.Ast.def) : Il.Ast.def =
  match def_il.it with
  | Il.Ast.DecD (id, tparams_il, params_il, typ_il, []) ->
      let clauses_il = Ctx.find_clauses ctx id in
      Il.Ast.DecD (id, tparams_il, params_il, typ_il, clauses_il) $ def_il.at
  | Il.Ast.DecD _ -> error def_il.at "declaration was already populated"
  | _ -> def_il

let populate_clauses (ctx : Ctx.t) (spec_il : Il.Ast.spec) : Il.Ast.spec =
  List.map (populate_clause ctx) spec_il

let elab_spec (spec : spec) : Il.Ast.spec =
  let ctx = Ctx.init () in
  let ctx, spec_il = elab_defs ctx spec in
  spec_il |> populate_rules ctx |> populate_clauses ctx<|MERGE_RESOLUTION|>--- conflicted
+++ resolved
@@ -1381,14 +1381,13 @@
   let prem_il = Il.Ast.IterPr (prem_il, (iter_il, [])) in
   (ctx, prem_il)
 
-<<<<<<< HEAD
 (* Elaboration of debug premises *)
 
 and elab_debug_prem (ctx : Ctx.t) (exp : exp) : Ctx.t * Il.Ast.prem' =
   let+ ctx, exp_il, _ = infer_exp ctx exp in
   let prem_il = Il.Ast.DebugPr exp_il in
   (ctx, prem_il)
-=======
+
 (* Elaboration of hints *)
 
 and elab_hint (ctx : Ctx.t) (hint : hint) : Il.Ast.hint =
@@ -1397,7 +1396,6 @@
 
 and elab_hints (ctx : Ctx.t) (hints : hint list) : Il.Ast.hint list =
   List.map (elab_hint ctx) hints
->>>>>>> c735e7d0
 
 (* Elaboration of definitions *)
 
