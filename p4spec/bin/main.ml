--- conflicted
+++ resolved
@@ -175,15 +175,9 @@
          let covermode =
            if strict then Testgen.Modes.Strict else Testgen.Modes.Relaxed
          in
-<<<<<<< HEAD
-         Testgen.Gen.fuzz_typing fuel spec_sl includes_p4 filenames_ignore
-           dirname_gen name_campaign randseed logmode bootmode
-           mutationmode covermode
-=======
          Testgen.Gen.fuzz_typing ~mini fuel spec_sl includes_p4 filenames_ignore
-           dirname_gen name_campaign logmode bootmode targetmode mutationmode
+           dirname_gen name_campaign randseed logmode bootmode mutationmode
            covermode
->>>>>>> ab4ee413
        with
        | ParseError (at, msg) -> Format.printf "%s\n" (string_of_error at msg)
        | ElabError (at, msg) -> Format.printf "%s\n" (string_of_error at msg))
