open Util.Error

let version = "0.1"

(* File collector *)

let rec collect_files ~(suffix : string) dir =
  let files = Sys_unix.readdir dir in
  Array.sort String.compare files;
  Array.fold_left
    (fun files file ->
      let filename = dir ^ "/" ^ file in
      if Sys_unix.is_directory_exn filename && file <> "include" then
        files @ collect_files ~suffix filename
      else if String.ends_with ~suffix filename then files @ [ filename ]
      else files)
    [] files

(* Exclude collector *)

let collect_exclude filename_exclude =
  let ic = open_in filename_exclude in
  let rec parse_lines excludes =
    try
      let exclude = input_line ic in
      if String.starts_with ~prefix:"#" exclude then parse_lines excludes
      else parse_lines (exclude :: excludes)
    with End_of_file -> excludes
  in
  let excludes = parse_lines [] in
  close_in ic;
  excludes

let collect_excludes (paths_exclude : string list) =
  let filenames_exclude =
    List.concat_map (collect_files ~suffix:".exclude") paths_exclude
  in
  List.concat_map collect_exclude filenames_exclude

exception ElabErrList of elaboration_error list

let elab_spec spec =
  match Elaborate.Elab.elab_spec spec with
  | Spec spec_il -> spec_il
  | Errors errors ->
      raise (ElabErrList (List.map (fun (at, failtraces) -> (at, failtraces)) errors))

(* Commands *)

let elab_command =
  Core.Command.basic ~summary:"parse and elaborate a p4_16 spec"
    (let open Core.Command.Let_syntax in
     let open Core.Command.Param in
     let%map filenames = anon (sequence ("filename" %: string)) in
     fun () ->
       try
         let spec = List.concat_map Frontend.Parse.parse_file filenames in
         let spec_il = elab_spec spec in
         Format.printf "%s\n" (Il.Print.string_of_spec spec_il)
       with
       | ParseError (at, msg) ->
        Format.eprintf "%s\n" (string_of_error at msg)
        | ElabErrList errors ->
           Format.eprintf "%s\n" (string_of_elab_errors errors))

let struct_command =
  Core.Command.basic ~summary:"insert structured control flow to a p4_16 spec"
    (let open Core.Command.Let_syntax in
     let open Core.Command.Param in
     let%map filenames = anon (sequence ("filename" %: string)) in
     fun () ->
       try
         let spec = List.concat_map Frontend.Parse.parse_file filenames in
         let spec_il = elab_spec spec in
         let spec_sl = Structure.Struct.struct_spec spec_il in
         Format.printf "%s\n" (Sl.Print.string_of_spec spec_sl);
         ()
       with
       | ParseError (at, msg) -> Format.printf "%s\n" (string_of_error at msg)
       | ElabErrList errors ->
           Format.printf "%s\n" (string_of_elab_errors errors))

let run_il_command =
  Core.Command.basic
    ~summary:"run static semantics of a p4_16 spec based on backtracking IL"
    (let open Core.Command.Let_syntax in
     let open Core.Command.Param in
     let%map filenames_spec = anon (sequence ("filename" %: string))
     and includes_p4 = flag "-i" (listed string) ~doc:"p4 include paths"
     and filename_p4 = flag "-p" (required string) ~doc:"p4 file to typecheck"
     and debug = flag "-dbg" no_arg ~doc:"print debug traces" in
     fun () ->
       try
         let spec = List.concat_map Frontend.Parse.parse_file filenames_spec in
         let spec_il = elab_spec spec in
         match
           Interp_il.Typing.run_typing ~debug spec_il includes_p4 filename_p4
         with
         | WellTyped -> Format.printf "well-typed\n"
         | IllTyped (_, msg) -> Format.printf "ill-typed: %s\n" msg
         | IllFormed msg -> Format.printf "ill-formed: %s\n" msg
       with
       | ParseError (at, msg) -> Format.printf "%s\n" (string_of_error at msg)
       | ElabErrList errors ->
           Format.printf "%s\n" (string_of_elab_errors errors))

let run_il_concrete_command =
  Core.Command.basic
    ~summary:"run static semantics of a p4_16 spec based on backtracking IL"
    (let open Core.Command.Let_syntax in
     let open Core.Command.Param in
     let%map filenames_spec = anon (sequence ("filename" %: string))
     and includes_p4 = flag "-i" (listed string) ~doc:"p4 include paths"
     and filename_p4 = flag "-p" (required string) ~doc:"p4 file to typecheck"
     and debug = flag "-dbg" no_arg ~doc:"print debug traces"
     and profile = flag "-profile" no_arg ~doc:"profiling" in
<<<<<<< HEAD
     fun () ->
       try
         let spec = List.concat_map Frontend.Parse.parse_file filenames_spec in
         let spec_il = elab_spec spec in
         match
           Interp_il.Typing_concrete.run_typing ~debug ~profile spec_il
             includes_p4 filename_p4
         with
         | WellTyped -> Format.printf "well-typed\n"
         | IllTyped (_, msg) -> Format.printf "ill-typed: %s\n" msg
         | IllFormed msg -> Format.printf "ill-formed: %s\n" msg
       with
       | ParseError (at, msg) -> Format.printf "%s\n" (string_of_error at msg)
       | ElabErrList errors ->
           Format.printf "%s\n" (string_of_elab_errors errors))

let inst_il_command =
  Core.Command.basic
    ~summary:"run instantiation of a p4_16 spec based on backtracking IL"
    (let open Core.Command.Let_syntax in
     let open Core.Command.Param in
     let%map filenames_spec = anon (sequence ("filename" %: string))
     and includes_p4 = flag "-i" (listed string) ~doc:"p4 include paths"
     and filename_p4 = flag "-p" (required string) ~doc:"p4 file to typecheck"
     and debug = flag "-dbg" no_arg ~doc:"print debug traces" in
=======
>>>>>>> a1c3879e
     fun () ->
       try
         let spec = List.concat_map Frontend.Parse.parse_file filenames_spec in
         let spec_il = Elaborate.Elab.elab_spec spec in
         match
<<<<<<< HEAD
           Interp_il.Instantiation.run_instantiation ~debug spec_il includes_p4
             filename_p4
=======
           Interp_il.Typing_concrete.run_typing ~debug ~profile spec_il
             includes_p4 filename_p4
>>>>>>> a1c3879e
         with
         | Success -> Format.printf "success\n"
         | InstError (_, msg) -> Format.printf "instantiation failed: %s\n" msg
         | IllTyped (_, msg) -> Format.printf "ill-typed: %s\n" msg
         | IllFormed (_, msg) -> Format.printf "ill-formed: %s\n" msg
       with
       | ParseError (at, msg) -> Format.printf "%s\n" (string_of_error at msg)
       | ElabError (at, msg) -> Format.printf "%s\n" (string_of_error at msg))

let inst_il_command =
  Core.Command.basic
    ~summary:"run instantiation of a p4_16 spec based on backtracking IL"
    (let open Core.Command.Let_syntax in
     let open Core.Command.Param in
     let%map filenames_spec = anon (sequence ("filename" %: string))
     and includes_p4 = flag "-i" (listed string) ~doc:"p4 include paths"
     and filename_p4 = flag "-p" (required string) ~doc:"p4 file to typecheck"
     and debug = flag "-dbg" no_arg ~doc:"print debug traces" in
     fun () ->
       try
         let spec = List.concat_map Frontend.Parse.parse_file filenames_spec in
         let spec_il = Elaborate.Elab.elab_spec spec in
         match
           Interp_il.Instantiation.run_instantiation ~debug spec_il includes_p4
             filename_p4
         with
         | Success -> Format.printf "success\n"
         | InstError (_, msg) -> Format.printf "instantiation failed: %s\n" msg
         | IllTyped (_, msg) -> Format.printf "ill-typed: %s\n" msg
         | IllFormed (_, msg) -> Format.printf "ill-formed: %s\n" msg
       with
       | ParseError (at, msg) -> Format.printf "%s\n" (string_of_error at msg)
       | ElabError (at, msg) -> Format.printf "%s\n" (string_of_error at msg))

let run_sl_command =
  Core.Command.basic
    ~summary:"run static semantics of a p4_16 spec based on non-backtracking SL"
    (let open Core.Command.Let_syntax in
     let open Core.Command.Param in
     let%map filenames_spec = anon (sequence ("filename" %: string))
     and includes_p4 = flag "-i" (listed string) ~doc:"p4 include paths"
     and filename_p4 = flag "-p" (required string) ~doc:"p4 file to typecheck"
     and derive = flag "-derive" no_arg ~doc:"derive value dependency graph"
     and filenames_ignore =
       flag "-ignore" (listed string)
         ~doc:"relations or functions to ignore when reporting coverage"
     in
     fun () ->
       try
         let spec = List.concat_map Frontend.Parse.parse_file filenames_spec in
         let spec_il = elab_spec spec in
         let spec_sl = Structure.Struct.struct_spec spec_il in
         match
           Interp_sl.Typing.run_typing ~derive spec_sl includes_p4 filename_p4
             filenames_ignore
         with
         | WellTyped _ -> Format.printf "well-typed\n"
         | IllTyped (_, msg, _) -> Format.printf "ill-typed: %s\n" msg
         | IllFormed (msg, _) -> Format.printf "ill-formed: %s\n" msg
       with
       | ParseError (at, msg) -> Format.printf "%s\n" (string_of_error at msg)
       | ElabErrList errors ->
           Format.printf "%s\n" (string_of_elab_errors errors))

let cover_sl_command =
  Core.Command.basic ~summary:"measure phantom coverage of SL"
    (let open Core.Command.Let_syntax in
     let open Core.Command.Param in
     let%map filenames_spec = anon (sequence ("filename" %: string))
     and includes_p4 = flag "-i" (listed string) ~doc:"p4 include paths"
     and excludes_p4 = flag "-e" (listed string) ~doc:"p4 test exclude paths"
     and dirnames_p4 =
       flag "-d" (listed string) ~doc:"p4 directories to typecheck"
     and filenames_ignore =
       flag "-ignore" (listed string)
         ~doc:"relations or functions to ignore when reporting coverage"
     and filename_cov =
       flag "-cov" (required string) ~doc:"output coverage file"
     in
     fun () ->
       try
         let spec = List.concat_map Frontend.Parse.parse_file filenames_spec in
         let spec_il = elab_spec spec in
         let spec_sl = Structure.Struct.struct_spec spec_il in
         let excludes_p4 = collect_excludes excludes_p4 in
         let filenames_p4 =
           List.concat_map (collect_files ~suffix:".p4") dirnames_p4
         in
         let filenames_p4 =
           List.filter
             (fun filename_p4 ->
               not (List.exists (String.equal filename_p4) excludes_p4))
             filenames_p4
         in
         let cover =
           Interp_sl.Typing.cover_typings spec_sl includes_p4 filenames_p4
             filenames_ignore
         in
         Runtime_testgen.Cov.Multiple.log ~filename_cov_opt:(Some filename_cov)
           cover
       with
       | ParseError (at, msg) -> Format.printf "%s\n" (string_of_error at msg)
       | ElabErrList errors ->
           Format.printf "%s\n" (string_of_elab_errors errors))

let run_testgen_command =
  Core.Command.basic
    ~summary:"generate negative type checker tests from a p4_16 spec"
    (let open Core.Command.Let_syntax in
     let open Core.Command.Param in
     let%map filenames_spec = anon (sequence ("filename" %: string))
     and fuel = flag "-fuel" (required int) ~doc:"fuel for test generation"
     and includes_p4 = flag "-i" (listed string) ~doc:"p4 include paths"
     and excludes_p4 = flag "-e" (listed string) ~doc:"p4 test exclude paths"
     and filenames_ignore =
       flag "-ignore" (listed string)
         ~doc:"relations or functions to ignore when reporting coverage"
     and dirname_gen =
       flag "-gen" (required string) ~doc:"directory for generated p4 programs"
     and name_campaign =
       flag "-name" (optional string)
         ~doc:"name of the test generation campaign"
     and silent = flag "-silent" no_arg ~doc:"do not print logs to stdout"
     and randseed =
       flag "-seed" (optional int) ~doc:"seed for random number generator"
     and dirname_cold_boot =
       flag "-cold" (optional string) ~doc:"seed p4 directory for cold boot"
     and filename_boot =
       flag "-warm" (optional string) ~doc:"coverage file for warm boot"
     and random = flag "-random" no_arg ~doc:"randomize AST selection"
     and hybrid =
       flag "-hybrid" no_arg
         ~doc:"randomize AST selection when no derivations exist"
     and strict =
       flag "-strict" no_arg
         ~doc:"cover a new phantom only if it was intended by a mutation"
     in
     fun () ->
       try
         let spec = List.concat_map Frontend.Parse.parse_file filenames_spec in
         let spec_il = elab_spec spec in
         let spec_sl = Structure.Struct.struct_spec spec_il in
         let logmode =
           if silent then Testgen.Modes.Silent else Testgen.Modes.Verbose
         in
         let bootmode =
           match (dirname_cold_boot, filename_boot) with
           | Some dirname_cold_boot, None ->
               Testgen.Modes.Cold (excludes_p4, dirname_cold_boot)
           | None, Some filename_boot -> Testgen.Modes.Warm filename_boot
           | Some _, Some _ ->
               Format.asprintf
                 "Error: should specify only one of -cold or -warm\n"
               |> failwith
           | None, None ->
               Format.asprintf "Error: should specify either -cold or -warm\n"
               |> failwith
         in
         let mutationmode =
           if random then Testgen.Modes.Random
           else if hybrid then Testgen.Modes.Hybrid
           else Testgen.Modes.Derive
         in
         let covermode =
           if strict then Testgen.Modes.Strict else Testgen.Modes.Relaxed
         in
         Testgen.Gen.fuzz_typing fuel spec_sl includes_p4 filenames_ignore
           dirname_gen name_campaign randseed logmode bootmode mutationmode
           covermode
       with
       | ParseError (at, msg) -> Format.printf "%s\n" (string_of_error at msg)
       | ElabErrList errors ->
           Format.printf "%s\n" (string_of_elab_errors errors))

let run_testgen_debug_command =
  Core.Command.basic
    ~summary:"debug close-AST deriver in negative type checker generator"
    (let open Core.Command.Let_syntax in
     let open Core.Command.Param in
     let%map filenames_spec = anon (sequence ("filename" %: string))
     and includes_p4 = flag "-i" (listed string) ~doc:"p4 include paths"
     and filename_p4 = flag "-p" (required string) ~doc:"p4 file to typecheck"
     and filenames_ignore =
       flag "-ignore" (listed string)
         ~doc:"relations or functions to ignore when reporting coverage"
     and dirname_debug =
       flag "-debug" (required string) ~doc:"directory for debug files"
     and pid = flag "-pid" (required int) ~doc:"phantom id to close-miss" in
     fun () ->
       try
         let spec = List.concat_map Frontend.Parse.parse_file filenames_spec in
         let spec_il = elab_spec spec in
         let spec_sl = Structure.Struct.struct_spec spec_il in
         Testgen.Derive.debug_phantom spec_sl includes_p4 filename_p4
           filenames_ignore dirname_debug pid
       with
       | ParseError (at, msg) -> Format.printf "%s\n" (string_of_error at msg)
       | ElabErrList errors ->
           Format.printf "%s\n" (string_of_elab_errors errors))

let interesting_command =
  Core.Command.basic ~summary:"interestingness test for reducing p4_16 programs"
    (let open Core.Command.Let_syntax in
     let open Core.Command.Param in
     let%map filenames_spec = anon (sequence ("filename" %: string))
     and includes_p4 = flag "-i" (listed string) ~doc:"p4 include paths"
     and check_well_typed =
       flag "-well" no_arg
         ~doc:"'interesting' if well-typed (default: ill-typed)"
     and check_close_miss =
       flag "-close" no_arg ~doc:"'interesting' if close-miss (default: hit)"
     and pid = flag "-pid" (required int) ~doc:"phantom id to test"
     and filename_p4 = flag "-p" (required string) ~doc:"p4 file to typecheck"
     and dbg = flag "-dbg" no_arg ~doc:"print single coverage"
     and filenames_ignore =
       flag "-ignore" (listed string)
         ~doc:"relations or functions to ignore when reporting coverage"
     in
     fun () ->
       try
         let spec = List.concat_map Frontend.Parse.parse_file filenames_spec in
         let spec_il = elab_spec spec in
         let spec_sl = Structure.Struct.struct_spec spec_il in
         let typing_result =
           Interp_sl.Typing.run_typing spec_sl includes_p4 filename_p4
             filenames_ignore
         in
         if dbg then
           match typing_result with
           | IllTyped (_, _, cover_single) | WellTyped (_, _, cover_single) ->
               Interp_sl.Interp.SCov.Cover.iter
                 (fun pid (branch : Interp_sl.Interp.SCov.Branch.t) ->
                   match branch.status with
                   | Hit -> Printf.printf "%d Hit\n" pid
                   | Miss [] -> Printf.printf "%d Miss\n" pid
                   | Miss _ -> Printf.printf "%d Close\n" pid)
                 cover_single
           | _ -> ()
         else ();
         match typing_result with
         | WellTyped (_, _, cover_single) ->
             if check_well_typed then (
               let branch = Interp_sl.Interp.SCov.Cover.find pid cover_single in
               match branch.status with
               | Hit ->
                   Printf.printf "WellTyped: Hit\n";
                   if check_close_miss then exit 3 else exit 0
               | Miss (_ :: _) ->
                   Printf.printf "WellTyped: Close\n";
                   if check_close_miss then exit 0 else exit 2
               | Miss [] ->
                   Printf.printf "WellTyped: Miss\n";
                   exit 1)
             else (
               Printf.printf "WellTyped\n";
               exit 11)
         | IllTyped (_, _, cover_single) -> (
             if check_well_typed then (
               Printf.printf "IllTyped\n";
               exit 10)
             else
               let branch = Interp_sl.Interp.SCov.Cover.find pid cover_single in
               match branch.status with
               | Hit ->
                   Printf.printf "IllTyped: Hit\n";
                   if check_close_miss then exit 3 else exit 0
               | Miss (_ :: _) ->
                   Printf.printf "IllTyped: Close\n";
                   if check_close_miss then exit 0 else exit 2
               | Miss [] ->
                   Printf.printf "IllTyped: Miss\n";
                   exit 1)
         | IllFormed _ ->
             Printf.printf "IllFormed";
             exit 12
       with
       | ParseError (at, msg) -> Format.printf "%s\n" (string_of_error at msg)
       | ElabErrList errors ->
           Format.printf "%s\n" (string_of_elab_errors errors))

let parse_command =
  Core.Command.basic
    ~summary:"parse a P4 program with options for printing and roundtrip"
    (let open Core.Command.Let_syntax in
     let open Core.Command.Param in
     let%map filenames_spec = anon (sequence ("spec files" %: string))
     and includes_p4 = flag "-i" (listed string) ~doc:"p4 include paths"
     and filename_p4 =
       flag "-p" (required string) ~doc:"p4 file to typecheck"
     in
     fun () ->
       try
         let spec = List.concat_map Frontend.Parse.parse_file filenames_spec in
<<<<<<< HEAD
         let spec_il = elab_spec spec in
=======
         let spec_il = Elaborate.Elab.elab_spec spec in
>>>>>>> a1c3879e
         let parsed_il = Parsing.Parse.parse_file includes_p4 filename_p4 in
         Format.printf "✓ Parse successful\n";
         Format.printf "%a\n" (Parsing.Pp.pp_program spec_il) parsed_il
       with
       | Sys_error msg -> Format.printf "✗ File error: %s\n" msg
<<<<<<< HEAD
       | ElabErrList errors ->
           Format.printf "%s\n" (string_of_elab_errors errors)
=======
       | ElabError (at, msg) ->
           Format.printf "✗ Elaboration error: %s\n" (string_of_error at msg)
>>>>>>> a1c3879e
       | ParseError (at, msg) ->
           Format.printf "✗ Parse error: %s\n" (string_of_error at msg)
       | Parsing.Lexer.Error msg -> Format.printf "✗ Lexer Error: %s\n" msg
       | e -> Format.printf "unknown error: %s\n" (Printexc.to_string e))

let command =
  Core.Command.group
    ~summary:"p4spec: a language design framework for the p4_16 language"
    [
      ("elab", elab_command);
      ("struct", struct_command);
      ("run-il", run_il_command);
      ("inst-il", inst_il_command);
      ("run-il-concrete", run_il_concrete_command);
      ("run-sl", run_sl_command);
      ("cover-sl", cover_sl_command);
      ("testgen", run_testgen_command);
      ("testgen-dbg", run_testgen_debug_command);
      ("interesting", interesting_command);
      ("parse", parse_command);
    ]

let () = Command_unix.run ~version command<|MERGE_RESOLUTION|>--- conflicted
+++ resolved
@@ -114,7 +114,6 @@
      and filename_p4 = flag "-p" (required string) ~doc:"p4 file to typecheck"
      and debug = flag "-dbg" no_arg ~doc:"print debug traces"
      and profile = flag "-profile" no_arg ~doc:"profiling" in
-<<<<<<< HEAD
      fun () ->
        try
          let spec = List.concat_map Frontend.Parse.parse_file filenames_spec in
@@ -140,20 +139,13 @@
      and includes_p4 = flag "-i" (listed string) ~doc:"p4 include paths"
      and filename_p4 = flag "-p" (required string) ~doc:"p4 file to typecheck"
      and debug = flag "-dbg" no_arg ~doc:"print debug traces" in
-=======
->>>>>>> a1c3879e
      fun () ->
        try
          let spec = List.concat_map Frontend.Parse.parse_file filenames_spec in
          let spec_il = Elaborate.Elab.elab_spec spec in
          match
-<<<<<<< HEAD
            Interp_il.Instantiation.run_instantiation ~debug spec_il includes_p4
              filename_p4
-=======
-           Interp_il.Typing_concrete.run_typing ~debug ~profile spec_il
-             includes_p4 filename_p4
->>>>>>> a1c3879e
          with
          | Success -> Format.printf "success\n"
          | InstError (_, msg) -> Format.printf "instantiation failed: %s\n" msg
@@ -447,23 +439,14 @@
      fun () ->
        try
          let spec = List.concat_map Frontend.Parse.parse_file filenames_spec in
-<<<<<<< HEAD
-         let spec_il = elab_spec spec in
-=======
-         let spec_il = Elaborate.Elab.elab_spec spec in
->>>>>>> a1c3879e
+         let spec_il = elab_spec spec in
          let parsed_il = Parsing.Parse.parse_file includes_p4 filename_p4 in
          Format.printf "✓ Parse successful\n";
          Format.printf "%a\n" (Parsing.Pp.pp_program spec_il) parsed_il
        with
        | Sys_error msg -> Format.printf "✗ File error: %s\n" msg
-<<<<<<< HEAD
        | ElabErrList errors ->
            Format.printf "%s\n" (string_of_elab_errors errors)
-=======
-       | ElabError (at, msg) ->
-           Format.printf "✗ Elaboration error: %s\n" (string_of_error at msg)
->>>>>>> a1c3879e
        | ParseError (at, msg) ->
            Format.printf "✗ Parse error: %s\n" (string_of_error at msg)
        | Parsing.Lexer.Error msg -> Format.printf "✗ Lexer Error: %s\n" msg
