--- conflicted
+++ resolved
@@ -374,11 +374,7 @@
          let spec_il = Elaborate.Elab.elab_spec spec in
          let parsed_il = Parsing.Parse.parse_file includes_p4 filename_p4 in
          Format.printf "✓ Parse successful\n";
-<<<<<<< HEAD
          Format.printf "%a\n" (Parsing.Pp.pp_program spec_il) parsed_il
-=======
-         Format.printf "%a\n" Parsing.Pp.pp_default_case_v parsed_il
->>>>>>> e57d6a2a
        with
        | Sys_error msg -> Format.printf "✗ File error: %s\n" msg
        | ElabError (at, msg) ->
