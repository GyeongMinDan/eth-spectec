--- conflicted
+++ resolved
@@ -38,11 +38,9 @@
 # scripts
 run.sh
 
-<<<<<<< HEAD
 # tools
 tools
-=======
+
 # reducer originals and interestingness scripts
 reductions/o*
-reductions/interesting
->>>>>>> 8755b016
+reductions/interesting