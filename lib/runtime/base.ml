open Syntax.Ast
open Util.Source
open Domain

(* Visibility of type variables, variables, and function names *)

module TDVis = MakeVis (Id)
module TVis = MakeVis (Id)
module VVis = MakeVis (Id)
module FVis = MakeVis (FId)

<<<<<<< HEAD
type tvis = TDVis.t * FVis.t * VVis.t * TVis.t

let tvis_empty = (TDVis.empty, FVis.empty, VVis.empty, TVis.empty)

type vis = TDVis.t * FVis.t * VVis.t

=======
type vis = TDVis.t * FVis.t * VVis.t

>>>>>>> 2e178f01
let vis_empty = (TDVis.empty, FVis.empty, VVis.empty)

(* Runtime representation of values *)

module Value = struct
  type t =
    | BoolV of bool
    | IntV of Bigint.t
    | FIntV of Bigint.t * Bigint.t
    | FBitV of Bigint.t * Bigint.t
    | VBitV of Bigint.t * Bigint.t * Bigint.t
    | StrV of string
    | ErrV of member'
    | MatchKindV of member'
    | StackV of (t list * Bigint.t * Bigint.t)
    | TupleV of t list
    | StructV of (member' * t) list
    | HeaderV of bool * (member' * t) list
    | UnionV of (member' * t) list
    | EnumFieldV of id' * member'
    | SEnumFieldV of id' * member' * t
    | StateV of id'
    | RefV of path'

  let rec pp fmt = function
    | BoolV b -> Format.fprintf fmt "%b" b
    | IntV i -> Format.fprintf fmt "%s" (Bigint.to_string i)
    | FIntV (w, i) ->
        Format.fprintf fmt "%ss%s" (Bigint.to_string w) (Bigint.to_string i)
    | FBitV (w, i) ->
        Format.fprintf fmt "%sw%s" (Bigint.to_string w) (Bigint.to_string i)
    | VBitV (_mw, w, i) ->
        Format.fprintf fmt "%sv%s" (Bigint.to_string w) (Bigint.to_string i)
    | StrV s -> Format.fprintf fmt "\"%s\"" s
    | ErrV s -> Format.fprintf fmt "%s" s
    | MatchKindV s -> Format.fprintf fmt "%s" s
    | StackV (vs, _i, s) ->
        Format.fprintf fmt "%a[%s]"
          (Format.pp_print_list
             ~pp_sep:(fun fmt () -> Format.fprintf fmt ", ")
             pp)
          vs (Bigint.to_string s)
    | TupleV vs ->
        Format.fprintf fmt "(%a)"
          (Format.pp_print_list
             ~pp_sep:(fun fmt () -> Format.fprintf fmt ", ")
             pp)
          vs
    | StructV fs ->
        Format.fprintf fmt "struct { @[<hv>%a@] }"
          (Format.pp_print_list
             ~pp_sep:(fun fmt () -> Format.fprintf fmt ";@ ")
             (fun fmt (m, v) -> Format.fprintf fmt "%s: %a" m pp v))
          fs
    | HeaderV (v, fs) ->
        Format.fprintf fmt "header { %s, @[<hv>%a@] }"
          (if v then "valid" else "invalid")
          (Format.pp_print_list
             ~pp_sep:(fun fmt () -> Format.fprintf fmt ";@ ")
             (fun fmt (m, v) -> Format.fprintf fmt "%s: %a" m pp v))
          fs
    | UnionV fs ->
        Format.fprintf fmt "union { @[<hv>%a@] }"
          (Format.pp_print_list
             ~pp_sep:(fun fmt () -> Format.fprintf fmt ";@ ")
             (fun fmt (m, v) -> Format.fprintf fmt "%s: %a" m pp v))
          fs
    | EnumFieldV (_, m) -> Format.fprintf fmt "%s" m
    | SEnumFieldV (_, m, v) -> Format.fprintf fmt "%s(%a)" m pp v
    | StateV s -> Format.fprintf fmt "state %s" s
    | RefV p -> Format.fprintf fmt "ref %s" (String.concat "." p)

  (* Getters *)

  let get_bool t : bool =
    match t with
    | BoolV value -> value
    | _ -> Format.asprintf "Not a bool value: %a" pp t |> failwith

  let get_num t : Bigint.t =
    match t with
    | IntV value -> value
    | FIntV (_, value) -> value
    | FBitV (_, value) -> value
    | _ -> Format.asprintf "Not a int/bit value: %a" pp t |> failwith

  let rec get_width t =
    match t with
    | BoolV _ -> Bigint.one
    | FIntV (width, _) | FBitV (width, _) | VBitV (_, width, _) -> width
    | TupleV values ->
        List.fold_left
          (fun acc value -> Bigint.(acc + get_width value))
          Bigint.zero values
    | StructV fields | HeaderV (_, fields) ->
        let values = List.map snd fields in
        List.fold_left
          (fun acc value -> Bigint.(acc + get_width value))
          Bigint.zero values
    | _ -> Format.asprintf "Cannot get width of value: %a" pp t |> failwith

  let get_tuple t =
    match t with
    | TupleV values -> values
    | _ -> Format.asprintf "Not a tuple value: %a" pp t |> failwith

  let get_enum t =
    match t with
    | EnumFieldV (id, member) -> (id, member)
    | _ -> Format.asprintf "Not an enum value: %a" pp t |> failwith

  let get_state t =
    match t with
    | StateV id -> id
    | _ -> Format.asprintf "Not a state value: %a" pp t |> failwith

  (* Aggregate accessors *)

  let access_field (member : member') t =
    match t with
    | StructV fields -> List.assoc member fields
    | _ ->
        Format.asprintf "Cannot access field %s of value: %a" member pp t
        |> failwith
end

(* Runtime representation of types *)

module Type = struct
  type t =
    | VoidT
    | BoolT
    | IntT
    | FIntT of Bigint.t
    | FBitT of Bigint.t
    | VBitT of Bigint.t
    | StrT
    | ErrT
    | MatchKindT
    | NameT of id'
    | NewT of id'
    | StackT of (t * Bigint.t)
    | TupleT of t list
    | StructT of (member' * t) list
    | HeaderT of (member' * t) list
    | UnionT of (member' * t) list
    (* (TODO) id' field of EnumT and SEnumT seems redundant,
       but also it may serve some purpose when type checking,
       e.g. enum foo { A, B } and enum bar { A, B } are different types *)
    | EnumT of id' * member' list
    | SEnumT of id' * t * (member' * Value.t) list
    | RefT

  let rec pp fmt = function
    | VoidT -> Format.fprintf fmt "void"
    | BoolT -> Format.fprintf fmt "bool"
    | IntT -> Format.fprintf fmt "int"
    | FIntT w -> Format.fprintf fmt "%ss" (Bigint.to_string w)
    | FBitT w -> Format.fprintf fmt "%sw" (Bigint.to_string w)
    | VBitT w -> Format.fprintf fmt "%sv" (Bigint.to_string w)
    | StrT -> Format.fprintf fmt "string"
    | ErrT -> Format.fprintf fmt "error"
    | MatchKindT -> Format.fprintf fmt "match_kind"
    | NameT n -> Format.fprintf fmt "%s" n
    | NewT n -> Format.fprintf fmt "new %s" n
    | StackT (t, s) -> Format.fprintf fmt "%a[%s]" pp t (Bigint.to_string s)
    | TupleT ts ->
        Format.fprintf fmt "(%a)"
          (Format.pp_print_list
             ~pp_sep:(fun fmt () -> Format.fprintf fmt ", ")
             pp)
          ts
    | StructT fs ->
        Format.fprintf fmt "struct { @[<hv>%a@] }"
          (Format.pp_print_list
             ~pp_sep:(fun fmt () -> Format.fprintf fmt ";@ ")
             (fun fmt (m, t) -> Format.fprintf fmt "%s: %a" m pp t))
          fs
    | HeaderT fs ->
        Format.fprintf fmt "header { @[<hv>%a@] }"
          (Format.pp_print_list
             ~pp_sep:(fun fmt () -> Format.fprintf fmt ";@ ")
             (fun fmt (m, t) -> Format.fprintf fmt "%s: %a" m pp t))
          fs
    | UnionT fs ->
        Format.fprintf fmt "union { @[<hv>%a@] }"
          (Format.pp_print_list
             ~pp_sep:(fun fmt () -> Format.fprintf fmt ";@ ")
             (fun fmt (m, t) -> Format.fprintf fmt "%s: %a" m pp t))
          fs
    | EnumT (_, ms) ->
        Format.fprintf fmt "enum { @[<hv>%a@] }"
          (Format.pp_print_list
             ~pp_sep:(fun fmt () -> Format.fprintf fmt ";@ ")
             Format.pp_print_string)
          ms
    | SEnumT (_, t, fs) ->
        Format.fprintf fmt "enum %a { @[<hv>%a@] }" pp t
          (Format.pp_print_list
             ~pp_sep:(fun fmt () -> Format.fprintf fmt ";@ ")
             (fun fmt (m, t) -> Format.fprintf fmt "%s: %a" m Value.pp t))
          fs
    | RefT -> Format.fprintf fmt "ref"
end

(* Runtime representation of functions *)

module Func = struct
  type t =
    | FuncF of {
        vis_glob : vis;
        tparams : tparam list;
        params : param list;
        ret : Type.t;
        body : block;
      }
    (* (TODO) Consider return type, which may be a type variable *)
    | ExternF of {
        vis_glob : vis;
        tparams : tparam list;
        params : param list; (* ret : Type.t; *)
      }
    | MethodF of {
        vis_obj : vis;
        tparams : tparam list;
        params : param list;
        body : block;
      }
    | ExternMethodF of {
        vis_obj : vis;
        tparams : tparam list;
        params : param list; (* ret : Type.t; *)
      }
    | StateF of { body : block }
    (* The visibility of an action depends on its declaration position *)
    | ActionF of { vis : vis; params : param list; body : block }
    | TableF of { vis_obj : vis }

  let pp fmt = function
    | FuncF _ -> Format.fprintf fmt "function"
    | ExternF _ -> Format.fprintf fmt "extern"
    | MethodF _ -> Format.fprintf fmt "method"
    | ExternMethodF _ -> Format.fprintf fmt "extern"
    | StateF _ -> Format.fprintf fmt "state"
    | ActionF _ -> Format.fprintf fmt "action"
    | TableF _ -> Format.fprintf fmt "table"

  (* Getters *)

  let get_params = function
    | FuncF { params; _ }
    | ExternF { params; _ }
    | MethodF { params; _ }
    | ExternMethodF { params; _ }
    | ActionF { params; _ } ->
        List.map (fun { it = id, _, _, _, _; _ } -> id.it) params
    | _ -> []
end

(* Environment of type variables, variables, and functions *)

module TDEnv = MakeEnv (Id) (Type)
module TEnv = MakeEnv (Id) (Type)
module VEnv = MakeEnv (Id) (Value)

module FEnv = struct
  include MakeEnv (FId) (Func)

  (* (TODO) resolve overloaded functions with argument names *)
  let find_opt (fid, args) fenv =
    let arity = List.length args in
    let funcs =
      List.filter
        (fun ((fid', params), _) -> fid = fid' && arity = List.length params)
        (bindings fenv)
    in
    assert (List.length funcs <= 1);
    match funcs with [] -> None | _ -> Some (List.hd funcs |> snd)

  let find (fid, args) fenv =
    match find_opt (fid, args) fenv with
    | Some f -> f
    | None -> Format.asprintf "Key not found: %s@." fid |> failwith
end

<<<<<<< HEAD
type tenv = TDEnv.t * FEnv.t * VEnv.t * TEnv.t

let tenv_empty = (TDEnv.empty, FEnv.empty, VEnv.empty, TEnv.empty)

type tenv_stack = TDEnv.t * (VEnv.t * TEnv.t) list

let tenv_stack_empty = (TDEnv.empty, [])

=======
>>>>>>> 2e178f01
type env = TDEnv.t * FEnv.t * VEnv.t

let env_empty = (TDEnv.empty, FEnv.empty, VEnv.empty)

type env_stack = TDEnv.t * VEnv.t list

let env_stack_empty = (TDEnv.empty, [])

(* Transition between visibility and environment *)

let tenv_to_tvis (env : tenv) =
  let tdenv, fenv, venv, tenv = env in
  let tdvis =
    TDEnv.fold (fun tvar _ tdvis -> TDVis.add tvar tdvis) tdenv TDVis.empty
  in
  let fvis =
    FEnv.fold (fun fvar _ fvis -> FVis.add fvar fvis) fenv FVis.empty
  in
  let vvis = VEnv.fold (fun var _ vvis -> VVis.add var vvis) venv VVis.empty in
  let tvis =
    TEnv.fold (fun tvar _ tvis -> TVis.add tvar tvis) tenv TVis.empty
  in
  (tdvis, fvis, vvis, tvis)

let tenv_from_tvis (env : tenv) (vis : tvis) =
  let tdenv, fenv, venv, tenv = env in
  let tdvis, fvis, vvis, tvis = vis in
  let tdenv = TDEnv.filter (fun tvar _ -> TDVis.mem tvar tdvis) tdenv in
  let fenv = FEnv.filter (fun fvar _ -> FVis.mem fvar fvis) fenv in
  let venv = VEnv.filter (fun var _ -> VVis.mem var vvis) venv in
  let tenv = TEnv.filter (fun tvar _ -> TVis.mem tvar tvis) tenv in
  (tdenv, fenv, venv, tenv)

let env_to_vis (env : env) =
<<<<<<< HEAD
  let tdenv, fenv, venv = env in
=======
  let tdenv, fenv, env = env in
>>>>>>> 2e178f01
  let tdvis =
    TDEnv.fold (fun tvar _ tdvis -> TDVis.add tvar tdvis) tdenv TDVis.empty
  in
  let fvis =
    FEnv.fold (fun fvar _ fvis -> FVis.add fvar fvis) fenv FVis.empty
  in
<<<<<<< HEAD
  let vvis = VEnv.fold (fun var _ vvis -> VVis.add var vvis) venv VVis.empty in
  (tdvis, fvis, vvis)

let env_from_vis (env : env) (vis : vis) =
  let tdenv, fenv, venv = env in
  let tdvis, fvis, vvis = vis in
  let tdenv = TDEnv.filter (fun tvar _ -> TDVis.mem tvar tdvis) tdenv in
  let fenv = FEnv.filter (fun fvar _ -> FVis.mem fvar fvis) fenv in
  let venv = VEnv.filter (fun var _ -> VVis.mem var vvis) venv in
  (tdenv, fenv, venv)
=======
  let fvis = FEnv.fold (fun fvar _ vis -> FVis.add fvar vis) fenv FVis.empty in
  let vis = VEnv.fold (fun var _ vis -> VVis.add var vis) env VVis.empty in
  (tdvis, fvis, vis)

let env_from_vis (env : env) (vis : vis) =
  let tdenv, fenv, env = env in
  let tdvis, fvis, vis = vis in
  let tdenv = TDEnv.filter (fun tvar _ -> TDVis.mem tvar tdvis) tdenv in
  let fenv = FEnv.filter (fun fvar _ -> FVis.mem fvar fvis) fenv in
  let env = VEnv.filter (fun var _ -> VVis.mem var vis) env in
  (tdenv, fenv, env)
>>>>>>> 2e178f01
<|MERGE_RESOLUTION|>--- conflicted
+++ resolved
@@ -9,17 +9,8 @@
 module VVis = MakeVis (Id)
 module FVis = MakeVis (FId)
 
-<<<<<<< HEAD
-type tvis = TDVis.t * FVis.t * VVis.t * TVis.t
-
-let tvis_empty = (TDVis.empty, FVis.empty, VVis.empty, TVis.empty)
-
 type vis = TDVis.t * FVis.t * VVis.t
 
-=======
-type vis = TDVis.t * FVis.t * VVis.t
-
->>>>>>> 2e178f01
 let vis_empty = (TDVis.empty, FVis.empty, VVis.empty)
 
 (* Runtime representation of values *)
@@ -305,17 +296,6 @@
     | None -> Format.asprintf "Key not found: %s@." fid |> failwith
 end
 
-<<<<<<< HEAD
-type tenv = TDEnv.t * FEnv.t * VEnv.t * TEnv.t
-
-let tenv_empty = (TDEnv.empty, FEnv.empty, VEnv.empty, TEnv.empty)
-
-type tenv_stack = TDEnv.t * (VEnv.t * TEnv.t) list
-
-let tenv_stack_empty = (TDEnv.empty, [])
-
-=======
->>>>>>> 2e178f01
 type env = TDEnv.t * FEnv.t * VEnv.t
 
 let env_empty = (TDEnv.empty, FEnv.empty, VEnv.empty)
@@ -325,54 +305,12 @@
 let env_stack_empty = (TDEnv.empty, [])
 
 (* Transition between visibility and environment *)
-
-let tenv_to_tvis (env : tenv) =
-  let tdenv, fenv, venv, tenv = env in
+let env_to_vis (env : env) =
+  let tdenv, fenv, env = env in
+
   let tdvis =
     TDEnv.fold (fun tvar _ tdvis -> TDVis.add tvar tdvis) tdenv TDVis.empty
   in
-  let fvis =
-    FEnv.fold (fun fvar _ fvis -> FVis.add fvar fvis) fenv FVis.empty
-  in
-  let vvis = VEnv.fold (fun var _ vvis -> VVis.add var vvis) venv VVis.empty in
-  let tvis =
-    TEnv.fold (fun tvar _ tvis -> TVis.add tvar tvis) tenv TVis.empty
-  in
-  (tdvis, fvis, vvis, tvis)
-
-let tenv_from_tvis (env : tenv) (vis : tvis) =
-  let tdenv, fenv, venv, tenv = env in
-  let tdvis, fvis, vvis, tvis = vis in
-  let tdenv = TDEnv.filter (fun tvar _ -> TDVis.mem tvar tdvis) tdenv in
-  let fenv = FEnv.filter (fun fvar _ -> FVis.mem fvar fvis) fenv in
-  let venv = VEnv.filter (fun var _ -> VVis.mem var vvis) venv in
-  let tenv = TEnv.filter (fun tvar _ -> TVis.mem tvar tvis) tenv in
-  (tdenv, fenv, venv, tenv)
-
-let env_to_vis (env : env) =
-<<<<<<< HEAD
-  let tdenv, fenv, venv = env in
-=======
-  let tdenv, fenv, env = env in
->>>>>>> 2e178f01
-  let tdvis =
-    TDEnv.fold (fun tvar _ tdvis -> TDVis.add tvar tdvis) tdenv TDVis.empty
-  in
-  let fvis =
-    FEnv.fold (fun fvar _ fvis -> FVis.add fvar fvis) fenv FVis.empty
-  in
-<<<<<<< HEAD
-  let vvis = VEnv.fold (fun var _ vvis -> VVis.add var vvis) venv VVis.empty in
-  (tdvis, fvis, vvis)
-
-let env_from_vis (env : env) (vis : vis) =
-  let tdenv, fenv, venv = env in
-  let tdvis, fvis, vvis = vis in
-  let tdenv = TDEnv.filter (fun tvar _ -> TDVis.mem tvar tdvis) tdenv in
-  let fenv = FEnv.filter (fun fvar _ -> FVis.mem fvar fvis) fenv in
-  let venv = VEnv.filter (fun var _ -> VVis.mem var vvis) venv in
-  (tdenv, fenv, venv)
-=======
   let fvis = FEnv.fold (fun fvar _ vis -> FVis.add fvar vis) fenv FVis.empty in
   let vis = VEnv.fold (fun var _ vis -> VVis.add var vis) env VVis.empty in
   (tdvis, fvis, vis)
@@ -383,5 +321,4 @@
   let tdenv = TDEnv.filter (fun tvar _ -> TDVis.mem tvar tdvis) tdenv in
   let fenv = FEnv.filter (fun fvar _ -> FVis.mem fvar fvis) fenv in
   let env = VEnv.filter (fun var _ -> VVis.mem var vis) env in
-  (tdenv, fenv, env)
->>>>>>> 2e178f01
+  (tdenv, fenv, env)