--- conflicted
+++ resolved
@@ -2,11 +2,7 @@
 open Base
 
 (* Context for instantiation:
-<<<<<<< HEAD
-   Instantiation does not look into method/function body *)
-=======
    The instantiation does not look into method/function body *)
->>>>>>> 2e178f01
 
 module ICtx = struct
   (* vis_* always contains all names in env_*
