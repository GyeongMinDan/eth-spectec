open Runtime.Context
module R = Runtime

let string_to_bits str =
  let char_to_bits c =
    match c with
    | '0' -> [ false; false; false; false ]
    | '1' -> [ false; false; false; true ]
    | '2' -> [ false; false; true; false ]
    | '3' -> [ false; false; true; true ]
    | '4' -> [ false; true; false; false ]
    | '5' -> [ false; true; false; true ]
    | '6' -> [ false; true; true; false ]
    | '7' -> [ false; true; true; true ]
    | '8' -> [ true; false; false; false ]
    | '9' -> [ true; false; false; true ]
    | 'a' | 'A' -> [ true; false; true; false ]
    | 'b' | 'B' -> [ true; false; true; true ]
    | 'c' | 'C' -> [ true; true; false; false ]
    | 'd' | 'D' -> [ true; true; false; true ]
    | 'e' | 'E' -> [ true; true; true; false ]
    | 'f' | 'F' -> [ true; true; true; true ]
    | _ -> assert false
  in
  str |> String.to_seq |> List.of_seq |> List.map char_to_bits |> List.flatten
  |> Array.of_list

let bits_to_string bits =
  let bits_to_int bits =
    List.fold_left (fun i bit -> (i lsl 1) + if bit then 1 else 0) 0 bits
  in
  let int_to_char i =
    if i < 10 then Char.chr (i + Char.code '0')
    else Char.chr (i - 10 + Char.code 'A')
  in
  let len = Array.length bits in
  let rec loop idx str =
    if idx >= len then str
    else
      let bits = Array.sub bits idx (min 4 (len - idx)) |> Array.to_list in
      let bits =
        if List.length bits < 4 then
          bits @ List.init (4 - List.length bits) (fun _ -> false)
        else bits
      in
      let c = int_to_char (bits_to_int bits) in
      loop (idx + 4) (str ^ String.make 1 c)
  in
  loop 0 ""

let bits_to_int bits =
  let bits = Array.to_list bits |> List.rev |> Array.of_list in
  let n = Array.length bits in
  let rec aux i acc =
    if i = n then acc
    else
      let acc = if bits.(i) then acc lor (1 lsl i) else acc in
      aux (i + 1) acc
  in
  let n = aux 0 0 |> Bigint.of_int in
  n

let int_to_bits value size =
  Array.init size (fun i -> Bigint.(value land (one lsl i) > zero))
  |> Array.to_list |> List.rev |> Array.of_list

(* The declaration of a header type is given by the following syntax: ...
   nested arbitrary, as long as all of the “leaf” types are bit<W>, int<W>,
   a serializable enum, or a bool (7.2.2) *)
let rec sizeof ?(size_var = 0) (ctx : Ctx.t) (typ : R.Type.t) =
  match typ with
  | BoolT -> 1
  | FIntT width | FBitT width -> Bigint.to_int width |> Option.get
  | VBitT _ -> size_var
  | HeaderT fields ->
      List.fold_left
        (fun acc (_, typ) -> acc + sizeof ~size_var ctx typ)
        0 fields
  | NameT _ | NewT _ -> Ctx.simplify_td typ ctx |> sizeof ~size_var ctx
  | SEnumT (_, typ, _) -> sizeof ~size_var ctx typ
  | _ -> assert false

module PacketIn = struct
  type t = { bits : bool Array.t; idx : int; len : int }

  let init pkt =
    let bits = string_to_bits pkt in
    { bits; idx = 0; len = Array.length bits }

  let pp fmt (pkt : t) = Format.fprintf fmt "%s" (bits_to_string pkt.bits)

  let parse (pkt : t) (size : int) =
    let bits = Array.sub pkt.bits pkt.idx size in
    ({ pkt with idx = pkt.idx + size }, bits)

  (* (TODO) enforce that the variable-sized field is used only once *)
  let rec write ?(size_var = 0) (bits_in : bool Array.t) (value : R.Value.t) =
    match value with
    | BoolV _ ->
        let bit = Array.get bits_in 0 in
        let bits_in = Array.sub bits_in 1 (Array.length bits_in - 1) in
        let value = R.Value.BoolV bit in
        (bits_in, value)
    | FIntV (width, _) ->
        let size = Bigint.to_int width |> Option.get in
        let bits = Array.sub bits_in 0 size in
        let bits_in = Array.sub bits_in size (Array.length bits_in - size) in
<<<<<<< HEAD
        let value = R.Value.IntV (width, bits_to_int bits) in
=======
        let value = Value.FIntV (width, bits_to_int bits) in
>>>>>>> 2e178f01
        (bits_in, value)
    | FBitV (width, _) ->
        let size = Bigint.to_int width |> Option.get in
        let bits = Array.sub bits_in 0 size in
        let bits_in = Array.sub bits_in size (Array.length bits_in - size) in
<<<<<<< HEAD
        let value = R.Value.BitV (width, bits_to_int bits) in
=======
        let value = Value.FBitV (width, bits_to_int bits) in
>>>>>>> 2e178f01
        (bits_in, value)
    | VBitV (max_width, _, _) ->
        let bits = Array.sub bits_in 0 size_var in
        let bits_in =
          Array.sub bits_in size_var (Array.length bits_in - size_var)
        in
        let value =
          R.Value.VBitV (max_width, Bigint.of_int size_var, bits_to_int bits)
        in
        (bits_in, value)
    | StructV fields ->
        let bits_in, fields =
          List.fold_left
            (fun (bits_in, fields) (key, value) ->
              let bits_in, value = write ~size_var bits_in value in
              (bits_in, fields @ [ (key, value) ]))
            (bits_in, []) fields
        in
        (bits_in, R.Value.StructV fields)
    | HeaderV (_, fields) ->
        let bits_in, fields =
          List.fold_left
            (fun (bits_in, fields) (key, value) ->
              let bits_in, value = write ~size_var bits_in value in
              (bits_in, fields @ [ (key, value) ]))
            (bits_in, []) fields
        in
        (bits_in, R.Value.HeaderV (true, fields))
    | SEnumFieldV (id, member, value) ->
        let bits_in, value = write ~size_var bits_in value in
        (bits_in, R.Value.SEnumFieldV (id, member, value))
    | _ ->
        Format.asprintf "Cannot write value %a to packet" R.Value.pp value
        |> failwith

  (* Read a header from the packet into a fixed-sized header @hdr and advance the cursor.
     May trigger error PacketTooShort or StackOutOfBounds.
     @T must be a fixed-size header type
     void extract<T>(out T hdr); *)
  let extract (ctx : Ctx.t) (pkt : t) =
    let typ = Ctx.find_td "T" ctx in
    let header = Ctx.find_var "hdr" ctx in
    let pkt, bits = sizeof ctx typ |> parse pkt in
    let _, header = write bits header in
    let ctx = Ctx.update_var "hdr" header ctx in
    (ctx, pkt)

  (* Read bits from the packet into a variable-sized header @variableSizeHeader
     and advance the cursor.
     @T must be a header containing exactly 1 varbit field.
     May trigger errors PacketTooShort, StackOutOfBounds, or HeaderTooShort.
     void extract<T>(out T variableSizeHeader,
                    in bit<32> variableFieldSizeInBits); *)
  let extract_var (ctx : Ctx.t) (pkt : t) =
    let typ = Ctx.find_td "T" ctx in
    let header = Ctx.find_var "variableSizeHeader" ctx in
    let size_var =
      Ctx.find_var "variableFieldSizeInBits" ctx
      |> R.Value.get_num |> Bigint.to_int |> Option.get
    in
    let pkt, bits = sizeof ~size_var ctx typ |> parse pkt in
    let _, header = write ~size_var bits header in
    let ctx = Ctx.update_var "variableSizeHeader" header ctx in
    (ctx, pkt)

  (* Read bits from the packet without advancing the cursor.
     @returns: the bits read from the packet.
     T may be an arbitrary fixed-size type.
     T lookahead<T>(); *)
  let lookahead (ctx : Ctx.t) (pkt : t) =
    let typ = Ctx.find_td "T" ctx in
    let _pkt, bits = sizeof ctx typ |> parse pkt in
    let value = Runtime.Ops.eval_default_value typ in
    let _, value = write bits value in
    (ctx, value)

  (* Advance the packet cursor by the specified number of bits.
     void advance(in bit<32> sizeInBits); *)
  let advance (ctx : Ctx.t) (pkt : t) =
    let size =
      Ctx.find_var "sizeInBits" ctx
      |> R.Value.get_num |> Bigint.to_int |> Option.get
    in
    let pkt = { pkt with idx = pkt.idx + size } in
    (ctx, pkt)

  (* @return packet length in bytes. This method may be unavailable on
     some target architectures.
     bit<32> length(); *)
  let length (ctx : Ctx.t) (pkt : t) =
    let len =
      (if pkt.len mod 8 = 0 then pkt.len / 8 else (pkt.len / 8) + 1)
      |> Bigint.of_int
    in
<<<<<<< HEAD
    (ctx, R.Value.BitV (Bigint.of_int 32, len))
=======
    (ctx, Value.FBitV (Bigint.of_int 32, len))
>>>>>>> 2e178f01
end

module PacketOut = struct
  type t = { bits : bool Array.t }

  let init = { bits = [||] }
  let pp fmt (pkt : t) = Format.fprintf fmt "%s" (bits_to_string pkt.bits)

  let rec deparse (pkt : t) (value : R.Value.t) =
    match value with
    | BoolV b -> { bits = Array.append pkt.bits (Array.make 1 b) }
    | FIntV (width, value) | FBitV (width, value) | VBitV (_, width, value) ->
        let size = Bigint.to_int width |> Option.get in
        let bits = int_to_bits value size in
        { bits = Array.append pkt.bits bits }
    | StackV (values, _, _) -> List.fold_left deparse pkt values
    | StructV fields ->
        List.fold_left (fun pkt (_, value) -> deparse pkt value) pkt fields
    | HeaderV (valid, fields) ->
        if valid then
          List.fold_left (fun pkt (_, value) -> deparse pkt value) pkt fields
        else pkt
    | SEnumFieldV (_, _, value) -> deparse pkt value
    | _ ->
        Format.asprintf "Cannot deparse value %a to packet" R.Value.pp value
        |> failwith

  (* Write @hdr into the output packet, advancing cursor.
     @T can be a header type, a header stack, a header_union, or a struct
     containing fields with such types.
     void emit<T>(in T hdr); *)
  let emit (ctx : Ctx.t) (pkt : t) =
    let header = Ctx.find_var "hdr" ctx in
    let pkt = deparse pkt header in
    (ctx, pkt)
end<|MERGE_RESOLUTION|>--- conflicted
+++ resolved
@@ -105,21 +105,13 @@
         let size = Bigint.to_int width |> Option.get in
         let bits = Array.sub bits_in 0 size in
         let bits_in = Array.sub bits_in size (Array.length bits_in - size) in
-<<<<<<< HEAD
-        let value = R.Value.IntV (width, bits_to_int bits) in
-=======
-        let value = Value.FIntV (width, bits_to_int bits) in
->>>>>>> 2e178f01
+        let value = R.Value.FIntV (width, bits_to_int bits) in
         (bits_in, value)
     | FBitV (width, _) ->
         let size = Bigint.to_int width |> Option.get in
         let bits = Array.sub bits_in 0 size in
         let bits_in = Array.sub bits_in size (Array.length bits_in - size) in
-<<<<<<< HEAD
-        let value = R.Value.BitV (width, bits_to_int bits) in
-=======
-        let value = Value.FBitV (width, bits_to_int bits) in
->>>>>>> 2e178f01
+        let value = R.Value.FBitV (width, bits_to_int bits) in
         (bits_in, value)
     | VBitV (max_width, _, _) ->
         let bits = Array.sub bits_in 0 size_var in
@@ -214,11 +206,7 @@
       (if pkt.len mod 8 = 0 then pkt.len / 8 else (pkt.len / 8) + 1)
       |> Bigint.of_int
     in
-<<<<<<< HEAD
-    (ctx, R.Value.BitV (Bigint.of_int 32, len))
-=======
-    (ctx, Value.FBitV (Bigint.of_int 32, len))
->>>>>>> 2e178f01
+    (ctx, R.Value.FBitV (Bigint.of_int 32, len))
 end
 
 module PacketOut = struct
