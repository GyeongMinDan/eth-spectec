--- conflicted
+++ resolved
@@ -13,693 +13,6 @@
 module F = Format
 open Util.Source
 
-<<<<<<< HEAD
-let ( let* ) = Option.bind
-
-(* Static expression evaluation *)
-
-(* (18.1) Compile-time known values
-
-   The following are compile-time known values:
-
-   - Integer literals, Boolean literals, and string literals.
-   - Identifiers declared in an error, enum, or match_kind declaration.
-   - The default identifier.
-   - The size field of a value with type header stack.
-   - The _ identifier when used as a select expression label
-   - The expression {#} representing an invalid header or header union value.
-   - Identifiers that represent declared types, actions, tables, parsers, controls, or packages.
-   - Tuple expression where all components are compile-time known values.
-   - Structure-valued expressions, where all fields are compile-time known values.
-   - Expressions evaluating to a list type, where all elements are compile-time known values.
-   - Instances constructed by instance declarations (Section 11.3) and constructor invocations.
-   - A legal cast applied to a compile-time known value
-   - The following expressions (+, -, *, / , %, !, &, |, &&, ||, << , >> , ~ ,  >, <, ==, !=, <=, >=, ++, [:], ?:) when their operands are all compile-time known values.
-   - Identifiers declared as constants using the const keyword.
-   - Expressions of the form e.minSizeInBits(), e.minSizeInBytes(), e.maxSizeInBits() and e.maxSizeInBytes() *)
-
-let rec static_eval_expr (expr : Il.Ast.expr) : Il.Ast.value option =
-  let* value = static_eval_expr' expr.it in
-  Some (value $ expr.at)
-
-and static_eval_exprs (exprs : Il.Ast.expr list) : Il.Ast.value list option =
-  let values = List.map static_eval_expr exprs in
-  if
-    List.for_all Option.is_some values && List.length exprs = List.length values
-  then Some (List.map Option.get values)
-  else None
-
-and expect_static_value (expr : Il.Ast.expr) (value : Il.Ast.value option) :
-    Il.Ast.value =
-  match value with
-  | Some value -> value
-  | None ->
-      F.eprintf
-        "(expect_static_value) %a is not a compile-time known expression\n"
-        (Il.Pp.pp_expr ~level:0) expr;
-      assert false
-
-and static_eval_expr' (expr : Il.Ast.expr') : Il.Ast.value' option =
-  match expr with
-  | ValueE { value } -> Some value.it
-  | TupleE { exprs } -> static_eval_tuple exprs
-  | RecordE { fields } -> static_eval_record fields
-  | UnE { unop; expr } -> static_eval_unop unop expr
-  | BinE { binop; expr_l; expr_r } -> static_eval_binop binop expr_l expr_r
-  | TernE { expr_cond; expr_then; expr_else } ->
-      static_eval_ternop expr_cond expr_then expr_else
-  | CastE { typ; expr } -> static_eval_cast typ expr
-  | BitAccE { expr_base; value_lo; value_hi } ->
-      static_eval_bitstring_acc expr_base value_lo value_hi
-  | ExprAccE { expr_base; member } -> static_eval_expr_acc expr_base member
-  (* | CallE (expr_func, targs, args) -> static_eval_call ctx expr_func targs args *)
-  | _ -> None
-
-and static_eval_tuple (exprs : Il.Ast.expr list) : Value.t option =
-  let* values = static_eval_exprs exprs in
-  let values = List.map it values in
-  Some (Value.TupleV values)
-
-and static_eval_record (fields : (Il.Ast.member * Il.Ast.expr) list) :
-    Value.t option =
-  let members, exprs = List.split fields in
-  let members = List.map it members in
-  let* values = static_eval_exprs exprs in
-  let values = List.map it values in
-  let fields = List.combine members values in
-  Some (Value.RecordV fields)
-
-and static_eval_unop (unop : Il.Ast.unop) (expr : Il.Ast.expr) : Value.t option
-    =
-  let* value = static_eval_expr expr in
-  let value = Runtime.Numerics.eval_unop unop value.it in
-  Some value
-
-and static_eval_binop (binop : Il.Ast.binop) (expr_l : Il.Ast.expr)
-    (expr_r : Il.Ast.expr) : Value.t option =
-  let* values = static_eval_exprs [ expr_l; expr_r ] in
-  let values = List.map it values in
-  let value_l, value_r = (List.nth values 0, List.nth values 1) in
-  let value = Runtime.Numerics.eval_binop binop value_l value_r in
-  Some value
-
-and static_eval_ternop (expr_cond : Il.Ast.expr) (expr_then : Il.Ast.expr)
-    (expr_else : Il.Ast.expr) : Value.t option =
-  let* value_cond = static_eval_expr expr_cond in
-  let cond = Value.get_bool value_cond.it in
-  let expr = if cond then expr_then else expr_else in
-  let* value = static_eval_expr expr in
-  Some value.it
-
-and static_eval_cast (typ : Il.Ast.typ) (expr : Il.Ast.expr) : Value.t option =
-  let* value = static_eval_expr expr in
-  let value = Runtime.Numerics.eval_cast typ.it value.it in
-  Some value
-
-and static_eval_bitstring_acc (expr_base : Il.Ast.expr)
-    (value_lo : Il.Ast.value) (value_hi : Il.Ast.value) : Value.t option =
-  let* value_base = static_eval_expr expr_base in
-  let value_base = value_base.it in
-  let value_lo, value_hi = (value_lo.it, value_hi.it) in
-  let value =
-    Runtime.Numerics.eval_bitstring_access value_base value_hi value_lo
-  in
-  Some value
-
-and static_eval_expr_acc (expr_base : Il.Ast.expr) (member : Il.Ast.member) :
-    Value.t option =
-  let* value_base = static_eval_expr expr_base in
-  match value_base.it with
-  | StackV (_, _, size) -> (
-      match member.it with "size" -> Some (Value.IntV size) | _ -> None)
-  | StructV fields | HeaderV (_, fields) | UnionV fields -> (
-      match List.assoc_opt member.it fields with
-      | Some value -> Some value
-      | None -> None)
-  | _ -> None
-
-(* and static_eval_call (_ctx : Ctx.t) (_expr_func : expr) (_targs : typ list) *)
-(*     (_args : arg list) : Value.t option = *)
-(*   failwith "(TODO: static_eval_call) Handle static function call" *)
-
-(* Well-formedness checks for
-   types, typedefs, functypes, funcdefs, constypes, and consdefs *)
-
-(* (7.2.8) Type nesting rules
-
-   The table below lists all types that may appear as members of headers, header unions, structs,
-   tuples, and lists. Note that int by itself (i.e. not as part of an int<N> type expression)
-   means an arbitrary-precision integer, without a width specified.
-
-   Element type |	header    | header_union | struct or tuple | list    | header stack
-   bit<W>	      | allowed   |	error        | allowed         | allowed | error
-   int<W>       |	allowed   |	error        | allowed         | allowed | error
-   varbit<W>    |	allowed   |	error        | allowed         | allowed | error
-   int          |	error     |	error        | error           | allowed | error
-   void         |	error     |	error        | error           | error   | error
-   string       |	error     |	error        | error           | allowed | error
-   error        | error     |	error        | allowed         | allowed | error
-   match_kind   |	error     |	error        | error           | allowed | error
-   bool         | allowed   |	error        | allowed         | allowed | error
-   enum         |	allowed^1	| error        | allowed         | allowed | error
-   header       | error	    | allowed      | allowed         | allowed | allowed
-   header stack |	error     |	error        | allowed         | allowed | error
-   header_union |	error     | error	       | allowed         | allowed | allowed
-   struct       | allowed^2	| error	       | allowed         | allowed | error
-   tuple        |	error     |	error        | allowed         | allowed | error
-   list         |	error     |	error        | error           | allowed | error
-
-   ^1 an enum type used as a field in a header must specify a underlying type
-    and representation for enum elements
-   ^2 a struct or nested struct type that has the same properties,
-    used as a field in a header must contain only bit<W>, int<W>, a serializable enum, or a bool
-
-   The table below lists all types that may appear as base types in a typedef or type declaration.
-
-   Base type B    | typedef B <name> |	type B <name>
-   bit<W>         | allowed          |	allowed
-   int<W>         | allowed          |	allowed
-   varbit<W>      | allowed          |	error
-   int            | allowed          |  error
-   void           | error            |  error
-   error          | allowed          |  error
-   match_kind     | error            |  error
-   bool           | allowed          |  allowed
-   enum           | allowed          |  error
-   header         | allowed          |  error
-   header stack   | allowed          |  error
-   header_union   | allowed          |  error
-   struct         | allowed          |  error
-   tuple          | allowed          |  error
-   a typedef name | allowed          |  allowed^3
-   a type name	  | allowed          |  allowed *)
-
-(* (7.2.1) Enumeration types
-
-   for each symbolic entry in the enumeration. The symbol typeRef in the grammar above must be one of the following types:
-
-    - an unsigned integer, i.e. bit<W> for some compile-time known W.
-    - a signed integer, i.e. int<W> for some compile-time known W.
-    - a type name declared via typedef, where the base type of that type is either one of the types listed above,
-      or another typedef name that meets these conditions. *)
-
-and check_distinct_names (names : string list) : unit =
-  let distinct =
-    List.fold_left
-      (fun (distinct, names) name ->
-        if not distinct then (distinct, names)
-        else if List.mem name names then (false, names)
-        else (distinct, name :: names))
-      (true, []) names
-    |> fst
-  in
-  if not distinct then (
-    Format.eprintf "(check_distinct_names) Names are not distinct\n";
-    assert false)
-  else ()
-
-(* (TODO) check_valid_type and check_valid_typedef quite redundant for
-   typedefs that are not generic. maybe consider only check_valid_type
-   after evaluating surface types of StackT, TupleT and SpecT *)
-
-let rec check_valid_type (cursor : Ctx.cursor) (ctx : Ctx.t) (typ : Type.t) :
-    unit =
-  let tset = Ctx.get_tparams cursor ctx |> TIdSet.of_list in
-  check_valid_type' tset typ
-
-and check_valid_type' (tset : TIdSet.t) (typ : Type.t) : unit =
-  match typ with
-  | VoidT | ErrT | MatchKindT | StrT | BoolT | IntT | FIntT _ | FBitT _
-  | VBitT _ ->
-      ()
-  | VarT id ->
-      if not (TIdSet.mem id tset) then (
-        Format.eprintf "(check_valid_type) %s is a free type variable\n" id;
-        assert false)
-      else ()
-  | NewT typ_inner ->
-      check_valid_type' tset typ_inner;
-      check_valid_type_nesting typ typ_inner
-  | EnumT _ -> ()
-  | SEnumT (_, typ_inner) -> check_valid_type_nesting typ typ_inner
-  | TupleT typs_inner ->
-      List.iter
-        (fun typ_inner ->
-          check_valid_type' tset typ_inner;
-          check_valid_type_nesting typ typ_inner)
-        typs_inner
-  | StackT (typ_inner, _) ->
-      check_valid_type' tset typ_inner;
-      check_valid_type_nesting typ typ_inner
-  | StructT (_id, fields) ->
-      let members, typs_inner = List.split fields in
-      check_distinct_names members;
-      List.iter
-        (fun typ_inner ->
-          check_valid_type' tset typ_inner;
-          check_valid_type_nesting typ typ_inner)
-        typs_inner
-  | HeaderT (_id, fields) ->
-      let members, typs_inner = List.split fields in
-      check_distinct_names members;
-      List.iter
-        (fun typ_inner ->
-          check_valid_type' tset typ_inner;
-          check_valid_type_nesting typ typ_inner)
-        typs_inner
-  | UnionT (_id, fields) ->
-      let members, typs_inner = List.split fields in
-      check_distinct_names members;
-      List.iter
-        (fun typ_inner ->
-          check_valid_type' tset typ_inner;
-          check_valid_type_nesting typ typ_inner)
-        typs_inner
-  | ExternT (_id, fdenv) ->
-      Envs.FDEnv.iter (fun _ fd -> check_valid_funcdef' tset fd) fdenv
-  | ParserT params | ControlT params ->
-      List.iter (fun fd -> check_valid_param' tset fd) params
-  | PackageT | TopT -> ()
-  | TableT _ -> ()
-  | RecordT fields ->
-      let members, typs_inner = List.split fields in
-      check_distinct_names members;
-      List.iter (check_valid_type' tset) typs_inner
-  | SetT typ_inner ->
-      check_valid_type' tset typ_inner;
-      check_valid_type_nesting typ typ_inner
-  | StateT -> ()
-
-and check_valid_type_nesting (typ : Type.t) (typ_inner : Type.t) : unit =
-  if not (check_valid_type_nesting' typ typ_inner) then (
-    Format.eprintf
-      "(check_valid_type_nesting) Invalid nesting of %a inside %a\n" Type.pp
-      typ_inner Type.pp typ;
-    assert false)
-  else ()
-
-and check_valid_type_nesting' (typ : Type.t) (typ_inner : Type.t) : bool =
-  let error_not_nest () : bool =
-    Format.eprintf "(check_valid_type_nesting) %a is not a nested type\n"
-      Type.pp typ;
-    false
-  in
-  match typ with
-  | VoidT | ErrT | MatchKindT | StrT | BoolT | IntT | FIntT _ | FBitT _
-  | VBitT _ | VarT _ ->
-      error_not_nest ()
-  | NewT _ -> (
-      match typ_inner with
-      | VoidT | ErrT | MatchKindT | StrT -> false
-      | BoolT -> true
-      | IntT -> false
-      | FIntT _ | FBitT _ -> true
-      | VBitT _ -> false
-      | VarT _ -> true
-      | NewT typ_inner -> check_valid_type_nesting' typ typ_inner
-      | EnumT _ | SEnumT _ | TupleT _ | StackT _ | StructT _ | HeaderT _
-      | UnionT _ ->
-          false
-      | ExternT _ | ParserT _ | ControlT _ | PackageT -> false
-      | TableT _ -> false
-      | TopT -> true
-      | RecordT _ | SetT _ | StateT -> false)
-  | EnumT _ -> error_not_nest ()
-  | SEnumT _ -> (
-      match typ_inner with
-      | VoidT | ErrT | MatchKindT | StrT | BoolT | IntT -> false
-      | FIntT _ | FBitT _ -> true
-      | VBitT _ -> false
-      | VarT _ -> true
-      | NewT typ_inner -> check_valid_type_nesting' typ typ_inner
-      | EnumT _ | SEnumT _ | TupleT _ | StackT _ | StructT _ | HeaderT _
-      | UnionT _ | ExternT _ | ParserT _ | ControlT _ | PackageT ->
-          false
-      | TableT _ -> true
-      | TopT -> true
-      | RecordT _ | SetT _ | StateT -> false)
-  | TupleT _ -> (
-      match typ_inner with
-      | VoidT -> false
-      | ErrT -> true
-      | MatchKindT | StrT -> false
-      | BoolT -> true
-      | IntT -> false
-      | FIntT _ | FBitT _ | VBitT _ | VarT _ -> true
-      | NewT typ_inner -> check_valid_type_nesting' typ typ_inner
-      | EnumT _ | SEnumT _ | TupleT _ | StackT _ | StructT _ | HeaderT _
-      | UnionT _ ->
-          true
-      | ExternT _ | ParserT _ | ControlT _ | PackageT -> false
-      | TableT _ -> false
-      | TopT -> true
-      | RecordT _ | SetT _ | StateT -> false)
-  | StackT _ -> (
-      match typ_inner with
-      | VoidT | ErrT | MatchKindT | StrT | BoolT | IntT | FIntT _ | FBitT _
-      | VBitT _ ->
-          false
-      | VarT _ -> true
-      | NewT typ_inner -> check_valid_type_nesting' typ typ_inner
-      | EnumT _ | SEnumT _ | TupleT _ | StackT _ | StructT _ -> false
-      | HeaderT _ | UnionT _ -> true
-      | ExternT _ | ParserT _ | ControlT _ | PackageT -> false
-      | TableT _ -> false
-      | TopT -> true
-      | RecordT _ | SetT _ | StateT -> false)
-  | StructT _ -> (
-      match typ_inner with
-      | VoidT -> false
-      | ErrT -> true
-      | MatchKindT | StrT -> false
-      | BoolT -> true
-      | IntT -> false
-      | FIntT _ | FBitT _ | VBitT _ | VarT _ -> true
-      | NewT typ_inner -> check_valid_type_nesting' typ typ_inner
-      | EnumT _ | SEnumT _ | TupleT _ | StackT _ | StructT _ | HeaderT _
-      | UnionT _ ->
-          true
-      | ExternT _ | ParserT _ | ControlT _ | PackageT -> false
-      | TableT _ -> false
-      | TopT -> true
-      | RecordT _ | SetT _ | StateT -> false)
-  | HeaderT _ -> (
-      match typ_inner with
-      | VoidT | ErrT | MatchKindT | StrT -> false
-      | BoolT -> true
-      | IntT -> false
-      | FIntT _ | FBitT _ | VBitT _ | VarT _ -> true
-      | NewT typ_inner -> check_valid_type_nesting' typ typ_inner
-      | EnumT _ -> false
-      | SEnumT _ -> true
-      | TupleT _ | StackT _ -> false
-      (* A special case: when struct is nested inside a header,
-         because structs allow more nested types than a header, we need to check recursively *)
-      | StructT (_, fields) ->
-          let _, typs_inner = List.split fields in
-          List.for_all (check_valid_type_nesting' typ) typs_inner
-      | HeaderT _ | UnionT _ -> false
-      | ExternT _ | ParserT _ | ControlT _ | PackageT -> false
-      | TableT _ -> false
-      | TopT -> true
-      | RecordT _ | SetT _ | StateT -> false)
-  | UnionT _ -> (
-      match typ_inner with
-      | VoidT | ErrT | MatchKindT | StrT | BoolT | IntT | FIntT _ | FBitT _
-      | VBitT _ ->
-          false
-      | VarT _ -> true
-      | NewT typ_inner -> check_valid_type_nesting' typ typ_inner
-      | EnumT _ | SEnumT _ | TupleT _ | StackT _ -> false
-      | StructT _ -> false
-      | HeaderT _ -> true
-      | UnionT _ | ExternT _ | ParserT _ | ControlT _ | PackageT -> false
-      | TableT _ -> false
-      | TopT -> true
-      | RecordT _ | SetT _ | StateT -> false)
-  | ExternT _ | ParserT _ | ControlT _ | PackageT | TopT | RecordT _ ->
-      error_not_nest ()
-  | TableT _ -> error_not_nest ()
-  | SetT _ -> (
-      match typ_inner with
-      | VoidT | ErrT | MatchKindT | StrT -> false
-      | BoolT -> true
-      | IntT -> false
-      | FIntT _ | FBitT _ -> true
-      | VBitT _ -> false
-      | VarT _ -> false
-      | NewT typ_inner -> check_valid_type_nesting' typ typ_inner
-      | EnumT _ | SEnumT _ -> true
-      (* A special case: when tuple is nested inside a set,
-         because tuples allow more nested types than a set, we need to check recursively *)
-      (* This recursion holds because the inner types that a tuple allows is a
-         superset of the inner types that a set allows *)
-      | TupleT typs_inner ->
-          List.for_all (check_valid_type_nesting' typ) typs_inner
-      | StackT _ | StructT _ | HeaderT _ | UnionT _ -> false
-      | ExternT _ | ParserT _ | ControlT _ | PackageT -> false
-      | TableT _ -> false
-      | TopT -> true
-      | RecordT _ | SetT _ | StateT -> false)
-  | StateT -> error_not_nest ()
-
-and check_valid_typedef (cursor : Ctx.cursor) (ctx : Ctx.t) (td : TypeDef.t) :
-    unit =
-  if cursor <> Ctx.Global then (
-    Format.eprintf "(check_valid_typedef) Type definitions must be global\n";
-    assert false);
-  let tset = Ctx.get_tparams cursor ctx |> TIdSet.of_list in
-  check_valid_typedef' tset td
-
-and check_valid_typedef' (tset : TIdSet.t) (td : TypeDef.t) : unit =
-  match td with
-  | DefD typ_inner ->
-      check_valid_type' tset typ_inner;
-      check_valid_typedef_nesting td typ_inner
-  | NewD typ_inner ->
-      check_valid_type' tset typ_inner;
-      check_valid_typedef_nesting td typ_inner
-  | StructD (_id, fields) ->
-      let members, typs_inner = List.split fields in
-      check_distinct_names members;
-      List.iter
-        (fun typ_inner ->
-          check_valid_type' tset typ_inner;
-          check_valid_typedef_nesting td typ_inner)
-        typs_inner
-  | HeaderD (_id, fields) ->
-      let members, typs_inner = List.split fields in
-      check_distinct_names members;
-      List.iter
-        (fun typ_inner ->
-          check_valid_type' tset typ_inner;
-          check_valid_typedef_nesting td typ_inner)
-        typs_inner
-  | UnionD (_id, fields) ->
-      let members, typs_inner = List.split fields in
-      check_distinct_names members;
-      List.iter
-        (fun typ_inner ->
-          check_valid_type' tset typ_inner;
-          check_valid_typedef_nesting td typ_inner)
-        typs_inner
-  | EnumD (_id, members) -> check_distinct_names members
-  | SEnumD (_id, typ_inner, fields) ->
-      let members, _ = List.split fields in
-      check_distinct_names members;
-      check_valid_type' tset typ_inner;
-      check_valid_typedef_nesting td typ_inner
-  | ExternD (_id, tparams, fdenv) ->
-      let tset = TIdSet.union tset (TIdSet.of_list tparams) in
-      Envs.FDEnv.iter (fun _ fd -> check_valid_funcdef' tset fd) fdenv
-  | ParserD (tparams, params) | ControlD (tparams, params) ->
-      let tset = TIdSet.union tset (TIdSet.of_list tparams) in
-      List.iter (fun fd -> check_valid_param' tset fd) params
-  | PackageD _tparams -> ()
-
-and check_valid_typedef_nesting (td : TypeDef.t) (typ_inner : Type.t) : unit =
-  if not (check_valid_typedef_nesting' td typ_inner) then (
-    Format.eprintf
-      "(check_valid_typedef_nesting) Invalid nesting of %a inside %a\n" Type.pp
-      typ_inner TypeDef.pp td;
-    assert false)
-  else ()
-
-and check_valid_typedef_nesting' (td : TypeDef.t) (typ_inner : Type.t) : bool =
-  let error_not_nest () : bool =
-    Format.eprintf
-      "(check_valid_typedef_nesting) %a is not a nested type definition\n"
-      TypeDef.pp td;
-    false
-  in
-  match td with
-  | DefD _ -> (
-      match typ_inner with
-      | VoidT -> false
-      | ErrT -> true
-      | MatchKindT -> false
-      | StrT | BoolT | IntT | FIntT _ | FBitT _ | VBitT _ | VarT _ -> true
-      | NewT typ_inner -> check_valid_typedef_nesting' td typ_inner
-      | EnumT _ | SEnumT _ | TupleT _ | StackT _ | StructT _ | HeaderT _
-      | UnionT _ ->
-          true
-      | ExternT _ | ParserT _ | ControlT _ | PackageT -> false
-      | TableT _ -> false
-      | TopT -> true
-      | RecordT _ | SetT _ | StateT -> false)
-  | NewD _ -> (
-      match typ_inner with
-      | VoidT | ErrT | MatchKindT | StrT -> false
-      | BoolT -> true
-      | IntT -> false
-      | FIntT _ | FBitT _ -> true
-      | VBitT _ -> false
-      | VarT _ -> true
-      | NewT typ_inner -> check_valid_typedef_nesting' td typ_inner
-      | EnumT _ | SEnumT _ | TupleT _ | StackT _ | StructT _ | HeaderT _
-      | UnionT _ ->
-          false
-      | ExternT _ | ParserT _ | ControlT _ | PackageT -> false
-      | TableT _ -> false
-      | TopT -> true
-      | RecordT _ | SetT _ | StateT -> false)
-  | EnumD _ -> error_not_nest ()
-  | SEnumD _ -> (
-      match typ_inner with
-      | VoidT | ErrT | MatchKindT | StrT | BoolT | IntT -> false
-      | FIntT _ | FBitT _ -> true
-      | VBitT _ -> false
-      | VarT _ -> true
-      | NewT typ_inner -> check_valid_typedef_nesting' td typ_inner
-      | EnumT _ | SEnumT _ | TupleT _ | StackT _ | StructT _ | HeaderT _
-      | UnionT _ | ExternT _ | ParserT _ | ControlT _ | PackageT ->
-          false
-      | TableT _ -> false
-      | TopT -> true
-      | RecordT _ | SetT _ | StateT -> false)
-  | StructD _ -> (
-      match typ_inner with
-      | VoidT -> false
-      | ErrT -> true
-      | MatchKindT | StrT -> false
-      | BoolT -> true
-      | IntT -> false
-      | FIntT _ | FBitT _ | VBitT _ | VarT _ -> true
-      | NewT typ_inner -> check_valid_typedef_nesting' td typ_inner
-      | EnumT _ | SEnumT _ | TupleT _ | StackT _ | StructT _ | HeaderT _
-      | UnionT _ ->
-          true
-      | ExternT _ | ParserT _ | ControlT _ | PackageT -> false
-      | TableT _ -> false
-      | TopT -> true
-      | RecordT _ | SetT _ | StateT -> false)
-  | HeaderD _ -> (
-      match typ_inner with
-      | VoidT | ErrT | MatchKindT | StrT -> false
-      | BoolT -> true
-      | IntT -> false
-      | FIntT _ | FBitT _ | VBitT _ | VarT _ -> true
-      | NewT typ_inner -> check_valid_typedef_nesting' td typ_inner
-      | EnumT _ -> false
-      | SEnumT _ -> true
-      | TupleT _ | StackT _ -> false
-      (* A special case: when struct is nested inside a header,
-         because structs allow more nested types than a header, we need to check recursively *)
-      (* This recursion holds because the inner types that a struct allows is a
-         superset of the inner types that a header allows *)
-      | StructT (_, fields) ->
-          let _, typs_inner = List.split fields in
-          List.for_all (check_valid_typedef_nesting' td) typs_inner
-      | HeaderT _ | UnionT _ -> false
-      | ExternT _ | ParserT _ | ControlT _ | PackageT -> false
-      | TableT _ -> false
-      | TopT -> true
-      | RecordT _ | SetT _ | StateT -> false)
-  | UnionD _ -> (
-      match typ_inner with
-      | VoidT | ErrT | MatchKindT | StrT | BoolT | IntT | FIntT _ | FBitT _
-      | VBitT _ ->
-          false
-      | VarT _ -> true
-      | NewT typ_inner -> check_valid_typedef_nesting' td typ_inner
-      | EnumT _ | SEnumT _ -> false
-      | TupleT _ | StackT _ -> false
-      | StructT _ -> false
-      | HeaderT _ -> true
-      | UnionT _ | ExternT _ | ParserT _ | ControlT _ | PackageT -> false
-      | TableT _ -> false
-      | TopT -> true
-      | RecordT _ | SetT _ | StateT -> false)
-  | ExternD _ | ParserD _ | ControlD _ | PackageD _ -> error_not_nest ()
-
-(* (TODO) Appendix F. Restrictions on compile time and runtime calls *)
-
-and check_valid_param (cursor : Ctx.cursor) (ctx : Ctx.t) (param : Types.param)
-    : unit =
-  let tset = Ctx.get_tparams cursor ctx |> TIdSet.of_list in
-  check_valid_param' tset param
-
-and check_valid_param' (tset : TIdSet.t) (param : Types.param) : unit =
-  let _, _, typ, _ = param in
-  check_valid_type' tset typ
-
-and check_valid_functype (cursor : Ctx.cursor) (ctx : Ctx.t) (ft : FuncType.t) :
-    unit =
-  let tset = Ctx.get_tparams cursor ctx |> TIdSet.of_list in
-  check_valid_functype' tset ft
-
-and check_valid_functype' (tset : TIdSet.t) (ft : FuncType.t) : unit =
-  match ft with
-  | ExternFunctionT (params, typ_ret) | FunctionT (params, typ_ret) ->
-      List.iter (check_valid_param' tset) params;
-      check_valid_type' tset typ_ret
-  | ActionT params -> List.iter (check_valid_param' tset) params
-  | ExternMethodT (params, typ_ret) | ExternAbstractMethodT (params, typ_ret) ->
-      List.iter (check_valid_param' tset) params;
-      check_valid_type' tset typ_ret
-  | ParserApplyMethodT params | ControlApplyMethodT params ->
-      List.iter (check_valid_param' tset) params
-  | BuiltinMethodT (params, typ_ret) ->
-      List.iter (check_valid_param' tset) params;
-      check_valid_type' tset typ_ret
-  | TableApplyMethodT typ_ret ->
-      check_valid_type' tset typ_ret
-
-and check_valid_funcdef (cursor : Ctx.cursor) (ctx : Ctx.t) (fd : FuncDef.t) :
-    unit =
-  if cursor = Ctx.Local then (
-    Format.eprintf
-      "(check_valid_funcdef) Function definitions must not be local\n";
-    assert false);
-  let tset = Ctx.get_tparams cursor ctx |> TIdSet.of_list in
-  check_valid_funcdef' tset fd
-
-and check_valid_funcdef' (tset : TIdSet.t) (fd : FuncDef.t) : unit =
-  match fd with
-  | ExternFunctionD (tparams, params, typ_ret) ->
-      let tset = TIdSet.union tset (TIdSet.of_list tparams) in
-      check_valid_functype' tset (ExternFunctionT (params, typ_ret))
-  | FunctionD (tparams, params, typ_ret) ->
-      let tset = TIdSet.union tset (TIdSet.of_list tparams) in
-      check_valid_functype' tset (FunctionT (params, typ_ret))
-  | ActionD params -> List.iter (check_valid_param' tset) params
-  | ExternMethodD (tparams, params, typ_ret) ->
-      let tset = TIdSet.union tset (TIdSet.of_list tparams) in
-      check_valid_functype' tset (ExternMethodT (params, typ_ret))
-  | ExternAbstractMethodD (tparams, params, typ_ret) ->
-      let tset = TIdSet.union tset (TIdSet.of_list tparams) in
-      check_valid_functype' tset (ExternAbstractMethodT (params, typ_ret))
-
-and check_valid_cparam (cursor : Ctx.cursor) (ctx : Ctx.t)
-    (cparam : Types.cparam) : unit =
-  let tset = Ctx.get_tparams cursor ctx |> TIdSet.of_list in
-  check_valid_cparam' tset cparam
-
-and check_valid_cparam' (tset : TIdSet.t) (cparam : Types.cparam) : unit =
-  let _, dir, typ, _ = cparam in
-  if not (match (dir : Dir.t) with No _ -> true | _ -> false) then (
-    Format.eprintf
-      "(check_valid_cparam') Control parameters must be directionless\n";
-    assert false);
-  check_valid_type' tset typ
-
-and check_valid_consdef (cursor : Ctx.cursor) (ctx : Ctx.t) (cd : ConsDef.t) :
-    unit =
-  if cursor <> Ctx.Block then (
-    Format.eprintf
-      "(check_valid_consdef) Constructor definitions must be in a block\n";
-    assert false);
-  let tset = Ctx.get_tparams cursor ctx |> TIdSet.of_list in
-  check_valid_consdef' tset cd
-
-and check_valid_consdef' (tset : TIdSet.t) (cd : ConsDef.t) : unit =
-  let tparams, cparams, typ = cd in
-  let tset = TIdSet.union tset (TIdSet.of_list tparams) in
-  List.iter (check_valid_cparam' tset) cparams;
-  check_valid_type' tset typ
-
-=======
->>>>>>> 8f794f01
 (* Type equality *)
 
 (* (TODO) How to check alpha-equivalence of types? *)
@@ -4357,23 +3670,24 @@
   match var'.it with
   | Lang.Ast.Top id | Lang.Ast.Current id -> id.it
 
-and expect_static_value_set (typ : Type.t * Il.Ast.expr) : Type.t * Il.Ast.expr =
-  let typ, expr_il = typ in
+and expect_static_value_set (ctx : Ctx.t) (expr_il : Il.Ast.expr) : Il.Ast.expr =
+  (* (TODO) Should we return the value too? for comparing with action direction args *)
   match expr_il.it with
   | MaskE { expr_base; expr_mask } -> 
-      let _ = static_eval_expr expr_base |> expect_static_value expr_base in
-      let _ = static_eval_expr expr_mask |> expect_static_value expr_mask in
-      (typ, expr_il)
+      let _ = Static.eval_expr Ctx.Local ctx expr_base in
+      let _ = Static.eval_expr Ctx.Local ctx expr_mask in
+      expr_il
   | RangeE { expr_lb; expr_ub } -> 
-      let _ = static_eval_expr expr_lb |> expect_static_value expr_lb in
-      let _ = static_eval_expr expr_ub |> expect_static_value expr_ub in
-      (typ, expr_il)
+      let _ = Static.eval_expr Ctx.Local ctx expr_lb in
+      let _ = Static.eval_expr Ctx.Local ctx expr_ub in
+      expr_il
   | _ -> failwith "Wrong expression"
 
-and remove_set (typ : Type.t * Il.Ast.expr) : Type.t * Il.Ast.expr =
-  let typ, expr_il = typ in
+and remove_set (expr_il : Il.Ast.expr) : Il.Ast.expr =
+  let typ = expr_il.note.typ in
+  let ctk = expr_il.note.ctk in
   match typ with 
-  | Types.SetT typ -> typ, expr_il
+  | Types.SetT typ -> Il.Ast.(expr_il.it $$ expr_il.at % { typ; ctk })
   | _ -> 
     Format.eprintf "(remove_set) Type %a is not set type\n" Types.pp_typ typ;
     assert false;
@@ -4385,7 +3699,7 @@
     | BoolT | IntT | FIntT _ | FBitT _ | VBitT _
     | EnumT _ -> true
     | SEnumT (_id, typ_inner) -> check_table_key' match_kind typ_inner
-    | NewT typs_inner -> check_table_key' match_kind typs_inner 
+    | NewT (_id ,typs_inner) -> check_table_key' match_kind typs_inner 
     (* Has eq op but not appropriate for table key *)
     | TupleT _
     | ErrT | MatchKindT | StackT _ | StructT _ | HeaderT _ | UnionT _ -> false
@@ -4397,7 +3711,7 @@
   | "lpm" | "ternary" | "range" ->
     begin match typ with
     | IntT | FIntT _ | FBitT _ -> true
-    | NewT typs_inner -> check_table_key' match_kind typs_inner 
+    | NewT (_id, typs_inner) -> check_table_key' match_kind typs_inner 
     (* Has eq op but not appropriate for table key *)
     | BoolT | TupleT _ | EnumT _ | SEnumT _ | VBitT _
     | ErrT | MatchKindT | StackT _ | StructT _ | HeaderT _ | UnionT _ -> false
@@ -4430,22 +3744,22 @@
 
 and check_arg_action_entry (_cursor : Ctx.cursor) (_ctx : Ctx.t) (params : Types.param list)
   (typ_args : Type.t list) : unit =
-(* (TODO) : should check for compile time known value *)
-let typs_param = List.map (
-  fun param ->
-    let _id, _dir_param, typ_param, _val_param = param in
-    typ_param
-  ) 
-  params 
-in
-Printf.printf "Length params in entry acion : %d, args : %d\n" (List.length typs_param) (List.length typ_args);
-List.iter2 (
-  fun typ_param typ_arg ->
-  if typ_param <> typ_arg then (
-    Format.eprintf "(check_args_action_entry) %a is not a valid argument type\n"
-      Type.pp typ_arg;
-    assert false)
-) typs_param typ_args;
+  (* (TODO) : should check for compile time known value *)
+  let typs_param = List.map (
+    fun param ->
+      let _id, _dir_param, typ_param, _val_param = param in
+      typ_param
+    ) 
+    params 
+  in
+  Printf.printf "Length params in entry acion : %d, args : %d\n" (List.length typs_param) (List.length typ_args);
+  List.iter2 (
+    fun typ_param typ_arg ->
+    if typ_param <> typ_arg then (
+      Format.eprintf "(check_args_action_entry) %a is not a valid argument type\n"
+        Type.pp typ_arg;
+      assert false)
+  ) typs_param typ_args;
 
 and check_arg_action (_cursor : Ctx.cursor) (_ctx : Ctx.t) (params : Types.param list)
     (typ_args : Type.t list) : unit =
@@ -4454,7 +3768,7 @@
     fun param ->
       let _id, dir_param, typ_param, _val_param = param in
       match dir_param with
-      | Dir.No _ -> None
+      | Lang.Ast.No -> None
       | _ -> Some typ_param
     ) 
     params 
@@ -4465,7 +3779,7 @@
     if typ_param <> typ_arg then (
       Format.eprintf "(check_args_action) %a is not a valid argument type\n"
         Type.pp typ_arg;
-      assert false)
+      assert false;)
   ) typs_param typ_args;
 
 and type_action_keyset (ctx : Ctx.t) (key_prop : Type.t * string) (keyset : El.Ast.keyset) :
@@ -4478,29 +3792,32 @@
   match keyset with
   | ExprK expr ->
       (* (TODO) : should check for compile time known value *)
-      let typ, expr_il =
+      (* Cursor is must be Ctx.local because this function is only called in Local *)
+      (* (TODO) : expression format has been changed so should be rewrite the code *)
+      let expr_il =
         match expr.it with
         | MaskE _ -> 
             if match_kind = "lpm" || match_kind = "ternary" then
-                type_expr Ctx.Local ctx expr |> expect_static_value_set |> remove_set
+                type_expr Ctx.Local ctx expr |> (expect_static_value_set ctx) |> remove_set
             else
                 (Printf.printf
                 "(type_action_keyset) match_kind %s can not use mask expression \n" match_kind;
                 assert false);
         | RangeE _ -> 
             if match_kind = "range" then
-                type_expr Ctx.Local ctx expr |> expect_static_value_set |> remove_set
+                type_expr Ctx.Local ctx expr |> (expect_static_value_set ctx) |> remove_set
             else
                 (Printf.printf
                 "(type_action_keyset) match_kind %s can not use range expression \n" match_kind;
                 assert false);
         | _ ->
-            let typ, expr_il = type_expr Ctx.Local ctx expr in
-            check_valid_type Ctx.Local ctx typ;
-            let _ = static_eval_expr expr_il
-                    |> expect_static_value expr_il in
-            (typ, expr_il)
+            let expr_il = type_expr Ctx.Local ctx expr in
+            let typ = expr_il.note.typ in
+            WF.check_valid_type Ctx.Local ctx typ;
+            let _value = Static.eval_expr Ctx.Local ctx expr_il in
+            expr_il
       in        
+      let typ = expr_il.note.typ in 
       if typ_key <> typ then (
         Format.eprintf
           "(type_action_keyset) Key type %a must match the type of the keyset 
@@ -4524,8 +3841,8 @@
 and type_action_keysets (ctx : Ctx.t) (key_props : (Type.t * string) list) 
     (keysets : El.Ast.keyset list) : Il.Ast.keyset list =
   match (key_props, keysets) with
-  | _, [ { it = DefaultK; at } ] -> [ Lang.Ast.DefaultK $ at ]
-  | _, [ { it = AnyK; at } ] -> [ Lang.Ast.AnyK $ at ]
+  | _, [ { it = DefaultK; at; note} ] -> [ Lang.Ast.DefaultK $$ at % note ]
+  | _, [ { it = AnyK; at; note } ] -> [ Lang.Ast.AnyK $$ at % note ]
   | key_prop, keysets ->
       if List.length key_prop <> List.length keysets then (
         Format.eprintf
@@ -4541,7 +3858,8 @@
 and type_table_key' (cursor : Ctx.cursor) (ctx : Ctx.t) (table_key : El.Ast.table_key') :
     (Type.t * string) * Il.Ast.table_key' =
   let expr, match_kind, annos = table_key in
-  let typ, expr_il = type_expr cursor ctx expr in
+  let expr_il = type_expr cursor ctx expr in
+  let typ = expr_il.note.typ in 
   check_table_key match_kind.it typ;
   let annos_il = List.map (type_anno cursor ctx) annos in
   let key_il = (expr_il, match_kind, annos_il) in
@@ -4616,7 +3934,7 @@
 and type_table_custom' (cursor : Ctx.cursor) (ctx : Ctx.t) (table_custom : El.Ast.table_custom') :
     Il.Ast.table_custom' =
   let mem, expr, custom_const, annos = table_custom in
-  let _typ, expr_il = type_expr cursor ctx expr in
+  let expr_il = type_expr cursor ctx expr in
   let annos_il = List.map (type_anno cursor ctx) annos in
   (mem, expr_il, custom_const, annos_il)
 
@@ -4631,7 +3949,7 @@
   let table_keys, table_actions, table_entries, table_default, table_customs = table in
   let key_props, table_keys_il = List.map (type_table_key cursor ctx) table_keys |> List.split in
   let action_names = List.map get_action_name table_actions in
-  check_distinct_names action_names;
+  WF.check_distinct_names action_names;
 
   let table_action_il = List.map (type_table_action cursor ctx) table_actions in
   let table_entries_il = List.map (type_table_entry cursor ctx key_props action_names) table_entries in 
@@ -4648,7 +3966,7 @@
   )
   in
   let typ = Types.TableT apply_result in
-  let ctx = Ctx.add_type cursor id.it typ ctx in
+  let ctx = Ctx.add_rtype cursor id.it typ Lang.Ast.No Ctk.DYN ctx in
   let decl_il = Il.Ast.TableD 
     { 
       id; 
