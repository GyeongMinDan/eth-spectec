--- conflicted
+++ resolved
@@ -332,11 +332,7 @@
       | SeqT _ | SeqDefaultT _ | RecordT _ | RecordDefaultT _ | DefaultT
       | InvalidT | SetT _ | StateT ->
           false)
-<<<<<<< HEAD
-  | ExternT _ | ParserT _ | ControlT _ | PackageT | TopT | SeqT _
-=======
   | ExternT _ | ParserT _ | ControlT _ | PackageT | TableT _ | TopT | SeqT _
->>>>>>> fb48e51d
   | SeqDefaultT _ | RecordT _ | RecordDefaultT _ | DefaultT | InvalidT ->
       error_not_nest ()
   | SetT _ -> (
