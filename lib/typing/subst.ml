--- conflicted
+++ resolved
@@ -3,64 +3,6 @@
 module Type = Types.Type
 module Envs = Runtime.Envs
 
-<<<<<<< HEAD
-(* Collecting free type variables *)
-
-let rec free_typ (typ : Type.t) : TIdSet.t =
-  match typ with
-  | VoidT | ErrT | MatchKindT | StrT | BoolT | IntT | FIntT _ | FBitT _
-  | VBitT _ ->
-      TIdSet.empty
-  | VarT id -> TIdSet.singleton id
-  | NewT (_, typ_inner) -> free_typ typ_inner
-  | EnumT _ -> TIdSet.empty
-  | SEnumT (_, typ_inner) -> free_typ typ_inner
-  | TupleT typs_inner ->
-      List.map free_typ typs_inner |> List.fold_left TIdSet.union TIdSet.empty
-  | StackT (typ_inner, _) -> free_typ typ_inner
-  | StructT (_, fields) | HeaderT (_, fields) | UnionT (_, fields) ->
-      List.map snd fields |> List.map free_typ
-      |> List.fold_left TIdSet.union TIdSet.empty
-  | ExternT (_, fdenv) ->
-      Envs.FDEnv.bindings fdenv |> List.map snd |> List.map free_fd
-      |> List.fold_left TIdSet.union TIdSet.empty
-  | ParserT params | ControlT params ->
-      List.map free_param params |> List.fold_left TIdSet.union TIdSet.empty
-  | PackageT | TopT -> TIdSet.empty
-  | RecordT fields ->
-      List.map snd fields |> List.map free_typ
-      |> List.fold_left TIdSet.union TIdSet.empty
-  | SetT typ_inner -> free_typ typ_inner
-  | StateT -> TIdSet.empty
-  | TableT typ_inner -> free_typ typ_inner
-
-and free_param (param : Types.param) : TIdSet.t =
-  let _, _, typ, _ = param in
-  free_typ typ
-
-and free_fd (fd : Types.funcdef) : TIdSet.t =
-  match fd with
-  | ExternFunctionD (tparams, params, typ_ret)
-  | FunctionD (tparams, params, typ_ret) ->
-      let bounds = TIdSet.of_list tparams in
-      let frees =
-        List.map free_param params @ [ free_typ typ_ret ]
-        |> List.fold_left TIdSet.union TIdSet.empty
-      in
-      TIdSet.diff frees bounds
-  | ActionD params ->
-      List.map free_param params |> List.fold_left TIdSet.union TIdSet.empty
-  | ExternMethodD (tparams, params, typ_ret)
-  | ExternAbstractMethodD (tparams, params, typ_ret) ->
-      let bounds = TIdSet.of_list tparams in
-      let frees =
-        List.map free_param params @ [ free_typ typ_ret ]
-        |> List.fold_left TIdSet.union TIdSet.empty
-      in
-      TIdSet.diff frees bounds
-
-=======
->>>>>>> f9493f8f
 (* Capture-avoiding substitution *)
 
 module Theta = MakeTIdEnv (Type)
