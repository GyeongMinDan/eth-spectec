open Syntax.Ast
open Surface.Ast
open Util.Source

(* Numbers *)

let desugar_num (num : Number.t) : num =
  (num.value, num.width_signed) $ Number.tags num

(* Texts *)

let desugar_text (text : Text.t) : text = text.str $ Text.tags text

(* Identifiers *)

let desugar_id (text : Text.t) : id = desugar_text text

(* Variables (scoped identifiers) *)

let desugar_var (name : Name.t) : var =
  let at = Name.tags name in
  match name with
  | BareName id -> Current (desugar_text id) $ at
  | QualifiedName (prefix, id) ->
      assert (prefix = []);
      Top (desugar_text id) $ at

(* Members *)

let desugar_member (text : Text.t) : member = desugar_text text

let desugar_members (members : Text.t list) : member list =
  List.map desugar_member members

(* State labels *)

let desugar_state_label (text : Text.t) : state_label = desugar_text text

(* Match kinds *)

let desugar_match_kind (text : Text.t) : match_kind = desugar_text text

(* Unary operators *)

let desugar_unop (unop : Op.un) : unop =
  match unop with
  | BitNot { tags = at } -> BNotOp $ at
  | Not { tags = at } -> LNotOp $ at
  | UMinus { tags = at } -> UMinusOp $ at

(* Binary operators *)

let desugar_binop (binop : Op.bin) : binop =
  match binop with
  | Plus { tags = at } -> PlusOp $ at
  | PlusSat { tags = at } -> SPlusOp $ at
  | Minus { tags = at } -> MinusOp $ at
  | MinusSat { tags = at } -> SMinusOp $ at
  | Mul { tags = at } -> MulOp $ at
  | Div { tags = at } -> DivOp $ at
  | Mod { tags = at } -> ModOp $ at
  | Shl { tags = at } -> ShlOp $ at
  | Shr { tags = at } -> ShrOp $ at
  | Le { tags = at } -> LeOp $ at
  | Ge { tags = at } -> GeOp $ at
  | Lt { tags = at } -> LtOp $ at
  | Gt { tags = at } -> GtOp $ at
  | Eq { tags = at } -> EqOp $ at
  | NotEq { tags = at } -> NeOp $ at
  | BitAnd { tags = at } -> BAndOp $ at
  | BitXor { tags = at } -> BXorOp $ at
  | BitOr { tags = at } -> BOrOp $ at
  | PlusPlus { tags = at } -> ConcatOp $ at
  | And { tags = at } -> LAndOp $ at
  | Or { tags = at } -> LOrOp $ at

(* Annotations *)

let rec desugar_anno (anno : Annotation.t) : anno =
  let text_name = desugar_text anno.name in
  let at = anno.tags in
  match anno.body with
  | Empty _ -> EmptyN text_name $ at
  | Unparsed { str = texts; _ } ->
      let texts = List.map desugar_text texts in
      TextN (text_name, texts) $ at
  | Expression { exprs; _ } ->
      let exprs = List.map desugar_expr exprs in
      ExprN (text_name, exprs) $ at
  | KeyValue { key_values = fields; _ } ->
      let fields =
        List.map
          (fun (field : KeyValue.t) ->
            let KeyValue.{ key; value; _ } = field in
            (desugar_member key, desugar_expr value))
          fields
      in
      RecordN (text_name, fields) $ at

and desugar_annos (annos : Annotation.t list) : anno list =
  List.map desugar_anno annos

(* Types *)

and desugar_type (typ : Type.t) : typ =
  match typ with
  | Void { tags = at } -> VoidT $ at
  | Bool { tags = at } -> BoolT $ at
  | Error { tags = at } -> ErrT $ at
  | String { tags = at } -> StrT $ at
  | Integer { tags = at } -> IntT $ at
  | IntType { expr; tags = at } -> FIntT (desugar_expr expr) $ at
  | BitType { expr; tags = at } -> FBitT (desugar_expr expr) $ at
  | VarBit { expr; tags = at } -> VBitT (desugar_expr expr) $ at
  | TypeName { name; tags = at } -> NameT (desugar_var name) $ at
  | SpecializedType { base; args; tags = at } ->
      let var =
        let typ = desugar_type base in
        match typ.it with NameT name -> name | _ -> assert false
      in
      let targs = List.map desugar_type args in
      SpecT (var, targs) $ at
  | HeaderStack { header; size; tags = at } ->
      let typ = desugar_type header in
      let size = desugar_expr size in
      StackT (typ, size) $ at
  | Tuple { args; tags = at } ->
      let targs = List.map desugar_type args in
      TupleT targs $ at
  | DontCare { tags = at } -> AnyT $ at

and desugar_types (typs : Type.t list) : typ list = List.map desugar_type typs

(* Directions *)

and desugar_dir (dir : Direction.t option) : dir =
  match dir with
  | None -> No $ no_info
  | Some (In { tags = at }) -> In $ at
  | Some (Out { tags = at }) -> Out $ at
  | Some (InOut { tags = at }) -> InOut $ at

(* Type parameters *)

and desugar_tparam (tparam : Text.t) : tparam = desugar_text tparam

and desugar_tparams (tparams : Text.t list) : tparam list =
  List.map desugar_tparam tparams

(* Parameters *)

and desugar_param (param : Parameter.t) : param =
  let at = param.tags in
  let id = desugar_id param.variable in
  let dir = desugar_dir param.direction in
  let typ = desugar_type param.typ in
  let expr_default = Option.map desugar_expr param.opt_value in
  let annos = desugar_annos param.annotations in
  (id, dir, typ, expr_default, annos) $ at

and desugar_params (params : Parameter.t list) : param list =
  List.map desugar_param params

(* Constructor parameters *)

and desugar_cparam (cparam : Parameter.t) : cparam = desugar_param cparam

and desugar_cparams (cparams : Parameter.t list) : cparam list =
  List.map desugar_cparam cparams

(* Type arguments *)

and desugar_targ (targ : Type.t) : targ = desugar_type targ

and desugar_targs (targs : Type.t list) : targ list =
  List.map desugar_targ targs

(* Arguments *)

and desugar_arg (arg : Argument.t) : arg =
  match arg with
  | Expression { value; tags = at } -> ExprA (desugar_expr value) $ at
  | KeyValue { key; value; tags = at } ->
      let key = desugar_id key in
      let value = desugar_expr value in
      NameA (key, value) $ at
  | Missing { tags = at } -> AnyA $ at

and desugar_args (args : Argument.t list) : arg list = List.map desugar_arg args

(* Expressions *)

and desugar_expr (expr : Expression.t) : expr =
  match expr with
  | True { tags = at } -> BoolE true $ at
  | False { tags = at } -> BoolE false $ at
  | Int { i; tags = at } -> NumE (desugar_num i) $ at
  | String { text; tags = at } -> StrE (desugar_text text) $ at
  | Name { name; tags = at } -> VarE (desugar_var name) $ at
  | List { values; tags = at } -> ListE (desugar_exprs values) $ at
  | Record { entries = fields; tags = at } ->
      let record =
        List.map
          (fun (field : KeyValue.t) ->
            let KeyValue.{ key; value; _ } = field in
            (desugar_member key, desugar_expr value))
          fields
      in
      RecordE record $ at
  | UnaryOp { op; arg; tags = at } ->
      let unop = desugar_unop op in
      let expr = desugar_expr arg in
      UnE (unop, expr) $ at
  | BinaryOp { op; args; tags = at } ->
      let binop = desugar_binop op in
      let larg, rarg = args in
      let expr_l = desugar_expr larg in
      let expr_r = desugar_expr rarg in
      BinE (binop, expr_l, expr_r) $ at
  | Ternary { cond; tru; fls; tags = at } ->
      let expr_cond = desugar_expr cond in
      let expr_then = desugar_expr tru in
      let expr_else = desugar_expr fls in
      TernE (expr_cond, expr_then, expr_else) $ at
  | Cast { typ; expr; tags = at } ->
      let typ = desugar_type typ in
      let expr = desugar_expr expr in
      CastE (typ, expr) $ at
  | Mask { expr; mask; tags = at } ->
      let expr_base = desugar_expr expr in
      let expr_mask = desugar_expr mask in
      MaskE (expr_base, expr_mask) $ at
  | Range { lo; hi; tags = at } ->
      let expr_lb = desugar_expr lo in
      let expr_ub = desugar_expr hi in
      RangeE (expr_lb, expr_ub) $ at
  | ArrayAccess { array; index; tags = at } ->
      let expr_base = desugar_expr array in
      let expr_idx = desugar_expr index in
      ArrAccE (expr_base, expr_idx) $ at
  | BitStringAccess { bits; lo; hi; tags = at } ->
      let expr_base = desugar_expr bits in
      let expr_lidx = desugar_expr lo in
      let expr_hidx = desugar_expr hi in
      BitAccE (expr_base, expr_lidx, expr_hidx) $ at
  | ErrorMember { err; tags = at } ->
      let err = desugar_member err in
      ErrAccE err $ at
  | TypeMember { typ; name; tags = at } ->
      let var = desugar_var typ in
      let member = desugar_member name in
      TypeAccE (var, member) $ at
  | ExpressionMember { expr; name; tags = at } ->
      let expr_base = desugar_expr expr in
      let member = desugar_member name in
      ExprAccE (expr_base, member) $ at
  | FunctionCall { func; type_args; args; tags = at } ->
      let expr_func = desugar_expr func in
      let targs = desugar_targs type_args in
      let args = desugar_args args in
      CallE (expr_func, targs, args) $ at
  | NamelessInstantiation { typ; args; tags = at } ->
      let typ = desugar_type typ in
      let args = desugar_args args in
      InstE (typ, args) $ at

and desugar_exprs (exprs : Expression.t list) : expr list =
  List.map desugar_expr exprs

(* Keyset expressions *)

and desugar_keyset (mtch : Match.t) : keyset =
  match mtch with
  | Default { tags = at } -> DefaultK $ at
  | DontCare { tags = at } -> AnyK $ at
  | Expression { expr; tags = at } -> ExprK (desugar_expr expr) $ at

and desugar_keysets (mtchs : Match.t list) : keyset list =
  List.map desugar_keyset mtchs

(* Statements *)

and desugar_stmt (stmt : Statement.t) : stmt =
  match stmt with
  | EmptyStatement { tags = at } -> EmptyS $ at
  | Assignment { lhs; rhs; tags = at } ->
      let expr_lhs = desugar_expr lhs in
      let expr_rhs = desugar_expr rhs in
      AssignS (expr_lhs, expr_rhs) $ at
  | Switch { expr; cases; tags = at } ->
      let expr = desugar_expr expr in
      let switch_cases = desugar_switch_cases cases in
      SwitchS (expr, switch_cases) $ at
  | Conditional { cond; tru; fls; tags = at } ->
      let expr_cond = desugar_expr cond in
      let stmt_then = desugar_stmt tru in
      let stmt_else =
        match fls with Some fls -> desugar_stmt fls | None -> EmptyS $ no_info
      in
      IfS (expr_cond, stmt_then, stmt_else) $ at
  | BlockStatement { block; tags = at } ->
      let block = desugar_block block in
      BlockS block $ at
  | Exit { tags = at } -> ExitS $ at
  | Return { expr; tags = at } ->
      let expr = Option.map desugar_expr expr in
      RetS expr $ at
  | MethodCall { func; type_args; args; tags = at } ->
      let expr_func = desugar_expr func in
      let targs = desugar_targs type_args in
      let args = desugar_args args in
      CallS (expr_func, targs, args) $ at
  | DeclarationStatement { decl; tags = at } ->
      let decl = desugar_decl decl in
      DeclS decl $ at
  | _ ->
      Format.eprintf "(TODO: desugar_stmt) %s\n"
        (Surface.Print.print_stmt 0 stmt);
      assert false

and desugar_stmts (stmts : Statement.t list) : stmt list =
  List.map desugar_stmt stmts

(* Blocks (sequence of statements *)

and desugar_block (block : Block.t) : block =
  let at = block.tags in
  let stmts = desugar_stmts block.statements in
  let annos = desugar_annos block.annotations in
  (stmts, annos) $ at

(* Match-cases for switch *)

and desugar_switch_label (label : Statement.switch_label) : switch_label =
  match label with
  | Default { tags = at } -> DefaultL $ at
  | Name { name; tags = at } -> NameL (desugar_text name) $ at

and desugar_switch_case (case : Statement.switch_case) : switch_case =
  match case with
  | Action { label; code; tags = at } ->
      let switch_label = desugar_switch_label label in
      let block = desugar_block code in
      MatchC (switch_label, block) $ at
  | FallThrough { label; tags = at } ->
      let switch_label = desugar_switch_label label in
      FallC switch_label $ at

and desugar_switch_cases (cases : Statement.switch_case list) : switch_case list
    =
  List.map desugar_switch_case cases

<<<<<<< HEAD
and desugar_method (mthd : MethodPrototype.t) : decl =
  match mthd with
  | Constructor { name; params; tags = at; _ } ->
      let id = desugar_id name in
      let cparams = desugar_params params in
      ExtConstructorD { id; cparams } $ at
  | AbstractMethod { name; return; type_params; params; tags = at; _ } ->
      let id = desugar_id name in
      let typ_ret = desugar_type return in
      let tparams = desugar_tparams type_params in
      let params = desugar_params params in
      ExtAbstractMethodD { id; typ_ret; tparams; params } $ at
  | Method { name; return; type_params; params; tags = at; _ } ->
      let id = desugar_id name in
      let typ_ret = desugar_type return in
      let tparams = desugar_tparams type_params in
      let params = desugar_params params in
      ExtMethodD { id; typ_ret; tparams; params } $ at
=======
(* Select-cases for select *)
>>>>>>> 2e178f01

(* Declarations *)

and desugar_decl (decl : Declaration.t) : decl =
  match decl with
  | Constant { name; typ; value; tags = at; annotations } ->
      let id = desugar_id name in
      let typ = desugar_type typ in
      let value = desugar_expr value in
      let annos = desugar_annos annotations in
      ConstD { id; typ; value; annos } $ at
  | Variable { name; typ; init; tags = at; annotations } ->
      let id = desugar_id name in
      let typ = desugar_type typ in
      let init = Option.map desugar_expr init in
      let annos = desugar_annos annotations in
      VarD { id; typ; init; annos } $ at
  | Instantiation { name; typ; args; init; tags = at; annotations } ->
      let id = desugar_id name in
      let typ = desugar_type typ in
      let args = desugar_args args in
      let init = Option.map desugar_block init in
      let annos = desugar_annos annotations in
      InstD { id; typ; args; init; annos } $ at
  | Error { members; tags = at } ->
      let members = desugar_members members in
      ErrD { members } $ at
  | MatchKind { members; tags = at } ->
      let members = desugar_members members in
      MatchKindD { members } $ at
  | Struct { name; fields; tags = at; annotations } ->
      let id = desugar_id name in
      let fields = desugar_record_fields fields in
      let annos = desugar_annos annotations in
      StructD { id; fields; annos } $ at
  | Header { name; fields; tags = at; annotations } ->
      let id = desugar_id name in
      let fields = desugar_record_fields fields in
      let annos = desugar_annos annotations in
      HeaderD { id; fields; annos } $ at
  | HeaderUnion { name; fields; tags = at; annotations } ->
      let id = desugar_id name in
      let fields = desugar_record_fields fields in
      let annos = desugar_annos annotations in
      UnionD { id; fields; annos } $ at
  | Enum { name; members; tags = at; annotations } ->
      let id = desugar_id name in
      let members = desugar_members members in
      let annos = desugar_annos annotations in
      EnumD { id; members; annos } $ at
  | SerializableEnum { name; typ; members = fields; tags = at; annotations } ->
      let id = desugar_id name in
      let typ = desugar_type typ in
      let fields = desugar_serial_fields fields in
      let annos = desugar_annos annotations in
      SEnumD { id; typ; fields; annos } $ at
  | NewType { name; typ_or_decl; tags = at; annotations } ->
      let id = desugar_id name in
      let typdef =
        match typ_or_decl with
        | Left typ -> (Left (desugar_type typ) : (typ, decl) alt)
        | Right decl -> (Right (desugar_decl decl) : (typ, decl) alt)
      in
<<<<<<< HEAD
      NewTypeD { id; typdef } $ at
  | TypeDef { name; typ_or_decl; tags = at; _ } ->
=======
      let annos = desugar_annos annotations in
      NewTypeD { id; typ; annos } $ at
  | TypeDef { name; typ_or_decl; tags = at; annotations } ->
>>>>>>> 2e178f01
      let id = desugar_id name in
      let typdef =
        match typ_or_decl with
        | Left typ -> (Left (desugar_type typ) : (typ, decl) alt)
        | Right decl -> (Right (desugar_decl decl) : (typ, decl) alt)
      in
<<<<<<< HEAD
      TypeDefD { id; typdef } $ at
  | ValueSet { name; typ; size; tags = at; _ } ->
=======
      let annos = desugar_annos annotations in
      TypeDefD { id; typ; annos } $ at
  | ValueSet { name; typ; size; tags = at; annotations } ->
>>>>>>> 2e178f01
      let id = desugar_id name in
      let typ = desugar_type typ in
      let size = desugar_expr size in
      let annos = desugar_annos annotations in
      ValueSetD { id; typ; size; annos } $ at
  | ParserType { name; type_params; params; tags = at; annotations } ->
      let id = desugar_id name in
      let tparams = desugar_tparams type_params in
      let params = desugar_params params in
      let annos = desugar_annos annotations in
      ParserTypeD { id; tparams; params; annos } $ at
  | Parser
      {
        name;
        type_params;
        params;
        constructor_params;
        locals;
        states;
        tags = at;
        annotations;
      } ->
      let id = desugar_id name in
      let tparams = desugar_tparams type_params in
      let params = desugar_params params in
      let cparams = desugar_cparams constructor_params in
      let locals = desugar_decls locals in
      let states = desugar_parser_states states in
      let annos = desugar_annos annotations in
      ParserD { id; tparams; params; cparams; locals; states; annos } $ at
  | Action { name; params; body; tags = at; annotations } ->
      let id = desugar_id name in
      let params = desugar_params params in
      let body = desugar_block body in
      let annos = desugar_annos annotations in
      ActionD { id; params; body; annos } $ at
  | Table { name; properties; tags = at; annotations } ->
      let id = desugar_id name in
      let table = desugar_table_properties properties in
      let annos = desugar_annos annotations in
      TableD { id; table; annos } $ at
  | ControlType { name; type_params; params; tags = at; annotations } ->
      let id = desugar_id name in
      let tparams = desugar_tparams type_params in
      let params = desugar_params params in
      let annos = desugar_annos annotations in
      ControlTypeD { id; tparams; params; annos } $ at
  | Control
      {
        name;
        type_params;
        params;
        constructor_params;
        locals;
        apply;
        tags = at;
        annotations;
      } ->
      let id = desugar_id name in
      let tparams = desugar_tparams type_params in
      let params = desugar_params params in
      let cparams = desugar_cparams constructor_params in
      let locals = desugar_decls locals in
      let body = desugar_block apply in
      let annos = desugar_annos annotations in
      ControlD { id; tparams; params; cparams; locals; body; annos } $ at
  | Function { name; return; type_params; params; body; tags = at } ->
      let id = desugar_id name in
      let typ_ret = desugar_type return in
      let tparams = desugar_tparams type_params in
      let params = desugar_params params in
      let body = desugar_block body in
<<<<<<< HEAD
      FuncD { id; typ_ret; tparams; params; body } $ at
  | ExternFunction { name; return; type_params; params; tags = at; _ } ->
=======
      FuncD { id; rettyp; tparams; params; body } $ at
  | ExternFunction { name; return; type_params; params; tags = at; annotations }
    ->
>>>>>>> 2e178f01
      let id = desugar_id name in
      let typ_ret = desugar_type return in
      let tparams = desugar_tparams type_params in
      let params = desugar_params params in
<<<<<<< HEAD
      ExtFuncD { id; typ_ret; tparams; params } $ at
  | ExternObject { name; type_params; methods; tags = at; _ } ->
      let id = desugar_id name in
      let tparams = desugar_tparams type_params in
      let mthds = desugar_methods methods in
      ExtObjectD { id; tparams; mthds } $ at
  | PackageType { name; type_params; params; tags = at; _ } ->
=======
      let annos = desugar_annos annotations in
      ExternFuncD { id; rettyp; tparams; params; annos } $ at
  | ExternObject { name; type_params; methods; tags = at; annotations } ->
      let id = desugar_id name in
      let tparams = desugar_tparams type_params in
      let mthds = desugar_methods methods in
      let annos = desugar_annos annotations in
      ExternObjectD { id; tparams; mthds; annos } $ at
  | PackageType { name; type_params; params; tags = at; annotations } ->
>>>>>>> 2e178f01
      let id = desugar_id name in
      let tparams = desugar_tparams type_params in
      let cparams = desugar_params params in
      let annos = desugar_annos annotations in
      PackageTypeD { id; tparams; cparams; annos } $ at

and desugar_decls (decls : Declaration.t list) : decl list =
  List.map desugar_decl decls

and desugar_record_fields (fields : Declaration.field list) :
    (member * typ * anno list) list =
  List.map
    (fun (field : Declaration.field) ->
      let Declaration.{ name; typ; annotations; _ } = field in
      (desugar_member name, desugar_type typ, desugar_annos annotations))
    fields

and desugar_serial_fields (fields : (Text.t * Expression.t) list) :
    (member * expr) list =
  List.map
    (fun (field : Text.t * Expression.t) ->
      let field, value = field in
      (desugar_member field, desugar_expr value))
    fields

and desugar_method (mthd : MethodPrototype.t) : decl =
  match mthd with
  | Constructor { name; params; tags = at; annotations } ->
      let id = desugar_id name in
      let cparams = desugar_params params in
      let annos = desugar_annos annotations in
      ConsD { id; cparams; annos } $ at
  | AbstractMethod { name; return; type_params; params; tags = at; annotations }
    ->
      let id = desugar_id name in
      let rettyp = desugar_type return in
      let tparams = desugar_tparams type_params in
      let params = desugar_params params in
      let annos = desugar_annos annotations in
      AbstractD { id; rettyp; tparams; params; annos } $ at
  | Method { name; return; type_params; params; tags = at; annotations } ->
      let id = desugar_id name in
      let rettyp = desugar_type return in
      let tparams = desugar_tparams type_params in
      let params = desugar_params params in
      let annos = desugar_annos annotations in
      MethodD { id; rettyp; tparams; params; annos } $ at

and desugar_methods (mthds : MethodPrototype.t list) : decl list =
  List.map desugar_method mthds

(* Parser state machine *)

and desugar_parser_case (case : Parser.case) : select_case =
  let Parser.{ matches; next; tags = at } = case in
  let keysets = desugar_keysets matches in
  let state_label = desugar_state_label next in
  (keysets, state_label) $ at

and desugar_parser_cases (cases : Parser.case list) : select_case list =
  List.map desugar_parser_case cases

and desugar_parser_transition (trans : Parser.transition) : stmt =
  let expr_trans =
    match trans with
    | Direct { next; tags = at } ->
        VarE (Current (desugar_id next) $ no_info) $ at
    | Select { exprs; cases; tags = at } ->
        let exprs = desugar_exprs exprs in
        let select_cases = desugar_parser_cases cases in
        SelectE (exprs, select_cases) $ at
  in
  TransS expr_trans $ expr_trans.at

and desugar_parser_state (state : Parser.state) : parser_state =
  let Parser.{ name; statements; transition; tags = at; annotations } = state in
  let state_label = desugar_state_label name in
  let stmts =
    desugar_stmts statements @ [ desugar_parser_transition transition ]
  in
  let block = (stmts, []) $ no_info in
  let annos = desugar_annos annotations in
  (state_label, block, annos) $ at

and desugar_parser_states (states : Parser.state list) : parser_state list =
  List.map desugar_parser_state states

(* Tables *)

and desugar_table_properties (properties : Table.property list) :
    table_key list
    * table_action list
    * table_entry list
    * table_default option
    * table_custom list =
  List.fold_left
    (fun (table_keys, table_actions, table_entries, table_default, table_customs)
         (property : Table.property) ->
      match property with
      | Key { keys; _ } ->
          let table_keys = desugar_table_keys keys in
          ( table_keys,
            table_actions,
            table_entries,
            table_default,
            table_customs )
      | Actions { actions; _ } ->
          let table_actions = desugar_table_actions actions in
          ( table_keys,
            table_actions,
            table_entries,
            table_default,
            table_customs )
      | Entries { entries; _ } ->
          let table_entries = desugar_table_entries entries in
          ( table_keys,
            table_actions,
            table_entries,
            table_default,
            table_customs )
      | DefaultAction { action; const; tags = at; _ } ->
          assert (table_default = None);
          let table_action = desugar_table_action action in
          let table_default = Some ((table_action, const) $ at) in
          ( table_keys,
            table_actions,
            table_entries,
            table_default,
            table_customs )
      | Custom { name; value; const; tags = at; annotations } ->
          let text_name = desugar_text name in
          let expr = desugar_expr value in
          let annos = desugar_annos annotations in
          let table_custom = (text_name, expr, const, annos) $ at in
          ( table_keys,
            table_actions,
            table_entries,
            table_default,
            table_customs @ [ table_custom ] ))
    ([], [], [], None, []) properties

(* Table keys *)

and desugar_table_keys (keys : Table.key list) : table_key list =
  List.map
    (fun (key : Table.key) ->
      let Table.{ key; match_kind; tags = at; annotations } = key in
      ( desugar_expr key,
        desugar_match_kind match_kind,
        desugar_annos annotations )
      $ at)
    keys

(* Table actions *)

and desugar_table_action (action : Table.action_ref) : table_action =
  let Table.{ name; args; tags = at; annotations } = action in
  let var = desugar_var name in
  let args = desugar_args args in
  let annos = desugar_annos annotations in
  (var, args, annos) $ at

and desugar_table_actions (actions : Table.action_ref list) : table_action list
    =
  List.map desugar_table_action actions

(* Table entries *)

and desugar_table_entry (entry : Table.entry) : table_entry =
  let Table.{ matches; action; tags = at; annotations } = entry in
  let keysets = desugar_keysets matches in
  let table_action = desugar_table_action action in
  let annos = desugar_annos annotations in
  (keysets, table_action, annos) $ at

and desugar_table_entries (entries : Table.entry list) : table_entry list =
  List.map desugar_table_entry entries

(* Program *)

let desugar_program (program : p4program) : program =
  let (Program decls) = program in
  let program = desugar_decls decls in
  program<|MERGE_RESOLUTION|>--- conflicted
+++ resolved
@@ -350,28 +350,7 @@
     =
   List.map desugar_switch_case cases
 
-<<<<<<< HEAD
-and desugar_method (mthd : MethodPrototype.t) : decl =
-  match mthd with
-  | Constructor { name; params; tags = at; _ } ->
-      let id = desugar_id name in
-      let cparams = desugar_params params in
-      ExtConstructorD { id; cparams } $ at
-  | AbstractMethod { name; return; type_params; params; tags = at; _ } ->
-      let id = desugar_id name in
-      let typ_ret = desugar_type return in
-      let tparams = desugar_tparams type_params in
-      let params = desugar_params params in
-      ExtAbstractMethodD { id; typ_ret; tparams; params } $ at
-  | Method { name; return; type_params; params; tags = at; _ } ->
-      let id = desugar_id name in
-      let typ_ret = desugar_type return in
-      let tparams = desugar_tparams type_params in
-      let params = desugar_params params in
-      ExtMethodD { id; typ_ret; tparams; params } $ at
-=======
 (* Select-cases for select *)
->>>>>>> 2e178f01
 
 (* Declarations *)
 
@@ -435,28 +414,18 @@
         | Left typ -> (Left (desugar_type typ) : (typ, decl) alt)
         | Right decl -> (Right (desugar_decl decl) : (typ, decl) alt)
       in
-<<<<<<< HEAD
-      NewTypeD { id; typdef } $ at
-  | TypeDef { name; typ_or_decl; tags = at; _ } ->
-=======
-      let annos = desugar_annos annotations in
-      NewTypeD { id; typ; annos } $ at
+      let annos = desugar_annos annotations in
+      NewTypeD { id; typdef; annos } $ at
   | TypeDef { name; typ_or_decl; tags = at; annotations } ->
->>>>>>> 2e178f01
       let id = desugar_id name in
       let typdef =
         match typ_or_decl with
         | Left typ -> (Left (desugar_type typ) : (typ, decl) alt)
         | Right decl -> (Right (desugar_decl decl) : (typ, decl) alt)
       in
-<<<<<<< HEAD
-      TypeDefD { id; typdef } $ at
-  | ValueSet { name; typ; size; tags = at; _ } ->
-=======
-      let annos = desugar_annos annotations in
-      TypeDefD { id; typ; annos } $ at
+      let annos = desugar_annos annotations in
+      TypeDefD { id; typdef; annos } $ at
   | ValueSet { name; typ; size; tags = at; annotations } ->
->>>>>>> 2e178f01
       let id = desugar_id name in
       let typ = desugar_type typ in
       let size = desugar_expr size in
@@ -529,37 +498,22 @@
       let tparams = desugar_tparams type_params in
       let params = desugar_params params in
       let body = desugar_block body in
-<<<<<<< HEAD
       FuncD { id; typ_ret; tparams; params; body } $ at
-  | ExternFunction { name; return; type_params; params; tags = at; _ } ->
-=======
-      FuncD { id; rettyp; tparams; params; body } $ at
   | ExternFunction { name; return; type_params; params; tags = at; annotations }
     ->
->>>>>>> 2e178f01
       let id = desugar_id name in
       let typ_ret = desugar_type return in
       let tparams = desugar_tparams type_params in
       let params = desugar_params params in
-<<<<<<< HEAD
-      ExtFuncD { id; typ_ret; tparams; params } $ at
-  | ExternObject { name; type_params; methods; tags = at; _ } ->
+      let annos = desugar_annos annotations in
+      ExtFuncD { id; typ_ret; tparams; params; annos } $ at
+  | ExternObject { name; type_params; methods; tags = at; annotations } ->
       let id = desugar_id name in
       let tparams = desugar_tparams type_params in
       let mthds = desugar_methods methods in
-      ExtObjectD { id; tparams; mthds } $ at
-  | PackageType { name; type_params; params; tags = at; _ } ->
-=======
-      let annos = desugar_annos annotations in
-      ExternFuncD { id; rettyp; tparams; params; annos } $ at
-  | ExternObject { name; type_params; methods; tags = at; annotations } ->
-      let id = desugar_id name in
-      let tparams = desugar_tparams type_params in
-      let mthds = desugar_methods methods in
-      let annos = desugar_annos annotations in
-      ExternObjectD { id; tparams; mthds; annos } $ at
+      let annos = desugar_annos annotations in
+      ExtObjectD { id; tparams; mthds; annos } $ at
   | PackageType { name; type_params; params; tags = at; annotations } ->
->>>>>>> 2e178f01
       let id = desugar_id name in
       let tparams = desugar_tparams type_params in
       let cparams = desugar_params params in
@@ -591,22 +545,22 @@
       let id = desugar_id name in
       let cparams = desugar_params params in
       let annos = desugar_annos annotations in
-      ConsD { id; cparams; annos } $ at
+      ExtConstructorD { id; cparams; annos } $ at
   | AbstractMethod { name; return; type_params; params; tags = at; annotations }
     ->
       let id = desugar_id name in
-      let rettyp = desugar_type return in
-      let tparams = desugar_tparams type_params in
-      let params = desugar_params params in
-      let annos = desugar_annos annotations in
-      AbstractD { id; rettyp; tparams; params; annos } $ at
+      let typ_ret = desugar_type return in
+      let tparams = desugar_tparams type_params in
+      let params = desugar_params params in
+      let annos = desugar_annos annotations in
+      ExtAbstractMethodD { id; typ_ret; tparams; params; annos } $ at
   | Method { name; return; type_params; params; tags = at; annotations } ->
       let id = desugar_id name in
-      let rettyp = desugar_type return in
-      let tparams = desugar_tparams type_params in
-      let params = desugar_params params in
-      let annos = desugar_annos annotations in
-      MethodD { id; rettyp; tparams; params; annos } $ at
+      let typ_ret = desugar_type return in
+      let tparams = desugar_tparams type_params in
+      let params = desugar_params params in
+      let annos = desugar_annos annotations in
+      ExtMethodD { id; typ_ret; tparams; params; annos } $ at
 
 and desugar_methods (mthds : MethodPrototype.t list) : decl list =
   List.map desugar_method mthds
