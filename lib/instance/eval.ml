open Syntax.Ast
open Runtime.Base
open Runtime.Context
open Util.Source

(* Static evaluation for type simplification,
   Assume: evaluation of bit width should never change the context *)

let rec eval_type (ictx : ICtx.t) (typ : typ) : Type.t =
  match typ.it with
  | BoolT -> BoolT
  | IntT -> IntT
  | FIntT width ->
      let width = eval_expr ictx width |> Value.get_num in
      FIntT width
  | FBitT width ->
      let width = eval_expr ictx width |> Value.get_num in
      FBitT width
  | VBitT width ->
      let width = eval_expr ictx width |> Value.get_num in
      VBitT width
  | StrT -> StrT
  | ErrT -> ErrT
  | NameT { it = Top id; _ } -> ICtx.find_td_glob id.it ictx
  | NameT { it = Current id; _ } -> ICtx.find_td id.it ictx
  (* (TODO) Handle specialized types *)
  | SpecT (var, _) -> eval_type ictx (NameT var $ no_info)
  | StackT (typ, size) ->
      let typ = eval_type ictx typ in
      let size = eval_expr ictx size |> Value.get_num in
      StackT (typ, size)
  | TupleT typs ->
      let typs = List.map (eval_type ictx) typs in
      TupleT typs
  | _ ->
      Format.asprintf "(TODO: eval_type) %a" Syntax.Pp.pp_type typ |> failwith

(* Static evaluation for expressions *)

and eval_expr (ictx : ICtx.t) (expr : expr) : Value.t =
  match expr.it with
  | BoolE b -> eval_bool b
  | StrE s -> eval_str s
  | NumE { it = value, encoding; _ } -> eval_num value encoding
  | VarE var -> eval_var ictx var
  | ListE exprs -> eval_list ictx exprs
  | RecordE fields -> eval_record ictx fields
  | UnE (unop, expr) -> eval_unop ictx unop expr
  | BinE (binop, expr_fst, expr_snd) -> eval_binop ictx binop expr_fst expr_snd
  | TernE (cond, expr_tru, expr_fls) -> eval_ternop ictx cond expr_tru expr_fls
  | CastE (typ, expr) -> eval_cast ictx typ expr
  | MaskE _ -> eval_mask ictx
  | RangeE _ -> eval_range ictx
  | SelectE _ -> eval_select ictx
  | ArrAccE (base, idx) -> eval_arr_acc ictx base idx
  | BitAccE (base, idx_lo, idx_hi) -> eval_bitstring_acc ictx base idx_lo idx_hi
  | TypeAccE (var, member) -> eval_type_acc ictx var member
  | ErrAccE member -> eval_error_acc ictx member
  | ExprAccE (base, member) -> eval_expr_acc ictx base member
  | CallE (func, targs, args) -> eval_call_as_expr ictx func targs args
  | InstE _ ->
      Format.eprintf
        "(eval_expr) Instantiation expression should have been evaluated in \
         instantiation.";
      assert false

and eval_bool (b : bool) : Value.t = BoolV b
and eval_str (t : text) : Value.t = StrV t.it

and eval_num (value : Bigint.t) (encoding : (Bigint.t * bool) option) : Value.t
    =
  match encoding with
  | Some (width, signed) ->
      if signed then Value.FIntV (width, value) else Value.FBitV (width, value)
  | None -> IntV value

and eval_var (ictx : ICtx.t) (var : var) : Value.t =
  match var.it with
  | Top id -> ICtx.find_var_glob id.it ictx
<<<<<<< HEAD
  | Bare id -> ICtx.find_var id.it ictx
=======
  | Current id -> ICtx.find_var id.it ictx
>>>>>>> 2e178f01

and eval_list (ictx : ICtx.t) (exprs : expr list) : Value.t =
  let values = eval_exprs ictx exprs in
  Value.TupleV values

and eval_record (ictx : ICtx.t) (fields : (member * expr) list) : Value.t =
  let fields, exprs = List.split fields in
  let values = eval_exprs ictx exprs in
  let fields = List.map2 (fun field value -> (field.it, value)) fields values in
  Value.StructV fields

and eval_unop (ictx : ICtx.t) (op : unop) (expr : expr) : Value.t =
  let value = eval_expr ictx expr in
  Runtime.Ops.eval_unop op value

and eval_binop (ictx : ICtx.t) (op : binop) (expr_fst : expr) (expr_snd : expr)
    : Value.t =
  let values = eval_exprs ictx [ expr_fst; expr_snd ] in
  let value_fst, value_snd = (List.nth values 0, List.nth values 1) in
  Runtime.Ops.eval_binop op value_fst value_snd

and eval_ternop (ictx : ICtx.t) (expr_cond : expr) (expr_tru : expr)
    (expr_fls : expr) : Value.t =
  let value_cond = eval_expr ictx expr_cond in
  let cond = match value_cond with BoolV b -> b | _ -> assert false in
  let expr = if cond then expr_tru else expr_fls in
  eval_expr ictx expr

and eval_cast (ictx : ICtx.t) (typ : typ) (expr : expr) : Value.t =
  let typ =
    let typ = eval_type ictx typ in
    ICtx.simplify_td typ ictx
  in
  let value = eval_expr ictx expr in
  Runtime.Ops.eval_cast typ value

and eval_mask (_ictx : ICtx.t) : Value.t = assert false
and eval_range (_ictx : ICtx.t) : Value.t = assert false
and eval_select (_ictx : ICtx.t) : Value.t = assert false

and eval_arr_acc (ictx : ICtx.t) (base : expr) (idx : expr) : Value.t =
  let values = eval_exprs ictx [ base; idx ] in
  let value_base, value_idx = (List.nth values 0, List.nth values 1) in
  match value_base with
  (* (TODO) Insert bounds checking *)
  | StackV (values, _, _) ->
      let idx = Value.get_num value_idx |> Bigint.to_int |> Option.get in
      List.nth values idx
  | _ -> assert false

and eval_bitstring_acc (ictx : ICtx.t) (base : expr) (idx_hi : expr)
    (idx_lo : expr) : Value.t =
  let values = eval_exprs ictx [ base; idx_hi; idx_lo ] in
  let value_base, value_hi, value_lo =
    (List.nth values 0, List.nth values 1, List.nth values 2)
  in
  Runtime.Ops.eval_bitstring_access value_base value_hi value_lo

and eval_type_acc (ictx : ICtx.t) (var : var) (member : member) : Value.t =
  let typ =
    match var.it with
    | Top id -> ICtx.find_td_glob id.it ictx
    | Current id -> ICtx.find_td id.it ictx
  in
  match typ with
  | EnumT (id, members) ->
      if List.mem member.it members then EnumFieldV (id, member.it)
      else assert false
  | _ -> assert false

and eval_error_acc (ictx : ICtx.t) (member : member) : Value.t =
  let id = "error." ^ member.it in
  match ICtx.find_var_glob_opt id ictx with
  | Some (ErrV _ as value) -> value
  | _ -> assert false

and eval_builtin_stack_acc (_ictx : ICtx.t) (values : Value.t list)
    (next : Bigint.t) (_size : Bigint.t) (member : member) =
  match member.it with
  (* hs.next: produces a reference to the element with index hs.nextIndex in the stack.
     May only be used in a parser. If the stack's nextIndex counter is greater than or equal to size,
     then evaluating this expression results in a transition to reject and sets the error to error.StackOutOfBounds.
     If hs is an l-value, then hs.next is also an l-value. *)
  | "next" ->
      let idx = Bigint.to_int next |> Option.get in
      List.nth values idx
  (* hs.last: produces a reference to the element with index hs.nextIndex - 1 in the stack, if such an element exists.
     May only be used in a parser. If the nextIndex counter is less than 1, or greater than size,
     then evaluating this expression results in a transition to reject and sets the error to error.StackOutOfBounds.
     Unlike hs.next, the resulting reference is never an l-value. *)
  | "last" ->
      let idx = (Bigint.to_int next |> Option.get) - 1 in
      List.nth values idx
  | _ ->
      Format.eprintf
        "(eval_builtin_stack_acc) %s member access not supported for header \
         stack\n"
        member.it;
      assert false

and eval_expr_acc (ictx : ICtx.t) (base : expr) (member : member) : Value.t =
  let value_base = eval_expr ictx base in
  match value_base with
  | HeaderV (_, fields) | StructV fields -> List.assoc member.it fields
  | RefV path -> Value.RefV (path @ [ member.it ])
  | StackV (values, next, size) ->
      eval_builtin_stack_acc ictx values next size member
  | _ ->
      Format.eprintf "(TODO: eval_expr_acc) %a.%s\n" Value.pp value_base
        member.it;
      assert false

and eval_call_as_expr (_ictx : ICtx.t) (_func : expr) (_targs : typ list)
    (_args : arg list) : Value.t =
  assert false

and eval_exprs (ictx : ICtx.t) (exprs : expr list) : Value.t list =
  List.map (eval_expr ictx) exprs<|MERGE_RESOLUTION|>--- conflicted
+++ resolved
@@ -77,11 +77,7 @@
 and eval_var (ictx : ICtx.t) (var : var) : Value.t =
   match var.it with
   | Top id -> ICtx.find_var_glob id.it ictx
-<<<<<<< HEAD
-  | Bare id -> ICtx.find_var id.it ictx
-=======
   | Current id -> ICtx.find_var id.it ictx
->>>>>>> 2e178f01
 
 and eval_list (ictx : ICtx.t) (exprs : expr list) : Value.t =
   let values = eval_exprs ictx exprs in
