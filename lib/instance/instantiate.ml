open Syntax.Ast
open Runtime.Domain
open Runtime.Base
open Runtime.Cclos
open Runtime.Object
open Runtime.Context
open Util.Source

(* Helpers to handle generic types without type inference at the moment *)

let cclos_from_type (ccenv : CCEnv.t) (typ : typ) (args : arg list) =
  match typ.it with
  | NameT { it = Top id; _ } | NameT { it = Current id; _ } ->
      let cclos = CCEnv.find (id.it, args) ccenv in
      (cclos, [])
  | SpecT ({ it = Top id; _ }, targs) | SpecT ({ it = Current id; _ }, targs) ->
      let cclos = CCEnv.find (id.it, args) ccenv in
      (cclos, targs)
  | _ -> assert false

(* Helpers to handle checks that should have been done in type checker *)

(* It is illegal to use names only for some arguments:
   either all or no arguments must specify the parameter name. (8.20) *)
let check_args (args : arg list) =
  assert (
    List.for_all
      (fun (arg : arg) -> match arg.it with ExprA _ -> true | _ -> false)
      args
    || List.for_all
         (fun (arg : arg) -> match arg.it with NameA _ -> true | _ -> false)
         args)

(* Helper to move object-local variable declarations into apply block *)

let var_decl_to_stmt (decl : decl) =
  match decl.it with
  | VarD { id; init = Some value; _ } ->
      Some (AssignS (VarE (Current id $ no_info) $ no_info, value) $ decl.at)
  | _ -> None

(* Loading declarations to environments *)

let load_obj_var (ictx : ICtx.t) (name : Id.t) (typ : typ) =
  (* When using an expression for the size, the expression
     must be parenthesized and compile-time known. (7.1.6.2) *)
  let typ = Eval.eval_type ictx typ in
  let value = Runtime.Ops.eval_default_value typ in
  ICtx.add_var_obj name value ictx

let load_obj_const (ictx : ICtx.t) (name : Id.t) (typ : typ) (value : expr) =
  let typ = Eval.eval_type ictx typ in
  let value = Eval.eval_expr ictx value |> Runtime.Ops.eval_cast typ in
  ICtx.add_var_obj name value ictx

let load_glob_const (ictx : ICtx.t) (name : Id.t) (typ : typ) (value : expr) =
  let typ = Eval.eval_type ictx typ in
  let value = Eval.eval_expr ictx value |> Runtime.Ops.eval_cast typ in
  ICtx.add_var_glob name value ictx

let load_glob_decl (ccenv : CCEnv.t) (ictx : ICtx.t) (decl : decl) =
  match decl.it with
  (* Load global const to genv *)
  | ConstD { id; typ; value; _ } ->
      let ictx = load_glob_const ictx id.it typ value in
      (ccenv, ictx)
  (* Load constructor closures to ccenv *)
  | ParserD { id; tparams; params; cparams; locals; states; _ } ->
      let cclos = CClos.ParserCC { tparams; params; cparams; locals; states } in
      let cid = FId.to_fid id cparams in
      let ccenv = CCEnv.add cid cclos ccenv in
      (ccenv, ictx)
  | ControlD { id; tparams; params; cparams; locals; body; _ } ->
      let cclos = CClos.ControlCC { tparams; params; cparams; locals; body } in
      let cid = FId.to_fid id cparams in
      let ccenv = CCEnv.add cid cclos ccenv in
      (ccenv, ictx)
  (* For package type declaration, also load to tdenv *)
  | PackageTypeD { id; tparams; cparams; _ } ->
      let cclos = CClos.PackageCC { tparams; cparams } in
      let cid = FId.to_fid id cparams in
      let ccenv = CCEnv.add cid cclos ccenv in
      let typ = Type.RefT in
      let ictx = ICtx.add_td_glob id.it typ ictx in
      (ccenv, ictx)
  (* For extern object declaration, also load to tdenv *)
  | ExternObjectD { id; tparams; mthds; _ } ->
      let cons, mthds =
        List.partition
          (fun (mthd : decl) ->
            match mthd.it with ConsD _ -> true | _ -> false)
          mthds
      in
      (* (TODO) Is this the right way to handle extern object without a constructor? *)
      let cons =
        if List.length cons = 0 then
          [
            {
              it =
                ConsD
                  {
                    id = { it = id.it; at = no_info };
                    cparams = [];
                    annos = [];
                  };
              at = no_info;
            };
          ]
        else cons
      in
      let ccenv =
        List.fold_left
          (fun ccenv con ->
            let cparams =
              match con.it with
              | ConsD { cparams; _ } -> cparams
              | _ -> assert false
            in
            let cclos = CClos.ExternCC { tparams; cparams; mthds } in
            let cid = FId.to_fid id cparams in
            CCEnv.add cid cclos ccenv)
          ccenv cons
      in
      let typ = Type.RefT in
      let ictx = ICtx.add_td_glob id.it typ ictx in
      (ccenv, ictx)
  (* Load types to tdenv *)
  | ErrD { members } ->
      let ictx =
        List.fold_left
          (fun ictx member ->
            let id = "error." ^ member.it in
            let value = Value.ErrV member.it in
            ICtx.add_var_glob id value ictx)
          ictx members
      in
      (ccenv, ictx)
  | MatchKindD { members } ->
      let ictx =
        List.fold_left
          (fun ictx member ->
            let id = member.it in
            let value = Value.MatchKindV member.it in
            ICtx.add_var_glob id value ictx)
          ictx members
      in
      (ccenv, ictx)
  | StructD { id; fields; _ } ->
      let fields =
        List.map
          (fun (member, typ, _) -> (member.it, Eval.eval_type ictx typ))
          fields
      in
      let typ = Type.StructT fields in
      let ictx = ICtx.add_td_glob id.it typ ictx in
      (ccenv, ictx)
  | HeaderD { id; fields; _ } ->
      let fields =
        List.map
          (fun (member, typ, _) -> (member.it, Eval.eval_type ictx typ))
          fields
      in
      let typ = Type.HeaderT fields in
      let ictx = ICtx.add_td_glob id.it typ ictx in
      (ccenv, ictx)
  | UnionD { id; fields; _ } ->
      let fields =
        List.map
          (fun (member, typ, _) -> (member.it, Eval.eval_type ictx typ))
          fields
      in
      let typ = Type.UnionT fields in
      let ictx = ICtx.add_td_glob id.it typ ictx in
      (ccenv, ictx)
  | EnumD { id; members; _ } ->
      let members = List.map it members in
      let typ = Type.EnumT (id.it, members) in
      let ictx = ICtx.add_td_glob id.it typ ictx in
      (ccenv, ictx)
  | SEnumD { id; typ; fields; _ } ->
      let typ = Eval.eval_type ictx typ in
      let fields =
        List.map
          (fun (member, expr) ->
            let value = Eval.eval_expr ictx expr |> Runtime.Ops.eval_cast typ in
            (member.it, value))
          fields
      in
      let typ = Type.SEnumT (id.it, typ, fields) in
      let ictx = ICtx.add_td_glob id.it typ ictx in
      (ccenv, ictx)
  | NewTypeD { id; typ; _ } | TypeDefD { id; typ; _ } -> (
      match typ with
      | Left typ ->
          let typ = Eval.eval_type ictx typ in
          let ictx = ICtx.add_td_glob id.it typ ictx in
          (ccenv, ictx)
      | Right _decl ->
          Format.eprintf
            "(TODO: load_glob_decl) Load typedef/newtype with decl\n";
          (ccenv, ictx))
  | ParserTypeD { id; _ } | ControlTypeD { id; _ } ->
      let typ = Type.RefT in
      let ictx = ICtx.add_td_glob id.it typ ictx in
      (ccenv, ictx)
  (* Load functions to fenv *)
  | ActionD { id; params; body; _ } ->
      let vis_glob = env_to_vis ictx.env_glob in
      let func = Func.ActionF { vis = vis_glob; params; body } in
      let fid = FId.to_fid id params in
      let ictx = ICtx.add_func_glob fid func ictx in
      (ccenv, ictx)
  | ExternFuncD { id; tparams; params; _ } ->
      let vis_glob = env_to_vis ictx.env_glob in
      let func = Func.ExternF { vis_glob; tparams; params } in
      let fid = FId.to_fid id params in
      let ictx = ICtx.add_func_glob fid func ictx in
      (ccenv, ictx)
  | _ ->
      Format.eprintf "(TODO: load_glob_decl) Load declaration %a\n"
        (Syntax.Pp.pp_decl ~level:0)
        decl;
      (ccenv, ictx)

(* Instantiating objects *)

let rec eval_targs (ictx_caller : ICtx.t) (ictx_callee : ICtx.t)
    (tparams : tparam list) (targs : typ list) =
  assert (List.length tparams = List.length targs);
  List.fold_left2
    (fun ictx_callee tparam targ ->
      let typ = Eval.eval_type ictx_caller targ in
      ICtx.add_td_obj tparam.it typ ictx_callee)
    ictx_callee tparams targs

and eval_expr (ccenv : CCEnv.t) (sto : Sto.t) (ictx : ICtx.t) (path : Path.t)
    (expr : expr) =
  match expr.it with
  | InstE (typ, args) ->
      let sto = instantiate_from_expr ccenv sto ictx path typ args in
      let value = Value.RefV path in
      (sto, value)
  | _ ->
      let value = Eval.eval_expr ictx expr in
      (sto, value)

and eval_args (ccenv : CCEnv.t) (sto : Sto.t) (ictx_caller : ICtx.t)
    (ictx_callee : ICtx.t) (path : Path.t) (params : param list)
    (args : arg list) =
  (* (TODO) assume there is no default argument *)
  assert (List.length params = List.length args);
  check_args args;
  (* Align by parameter order *)
  let align_args (params, args) (param : param) (arg : arg) =
<<<<<<< HEAD
    let name, _, _, _ = param.it in
=======
    let name, _, _, _, _ = param.it in
>>>>>>> 2e178f01
    match arg.it with
    | ExprA value -> (params @ [ name ], args @ [ value ])
    | NameA (name, value) -> (params @ [ name ], args @ [ value ])
    | _ -> failwith "(eval_args) Instantiation argument must not be missing."
  in
  let params, args = List.fold_left2 align_args ([], []) params args in
  (* Evaluate in order *)
  let sto, ictx_callee =
    List.fold_left2
      (fun (sto, ictx_callee) param arg ->
        let sto, value =
          eval_expr ccenv sto ictx_caller (path @ [ param.it ]) arg
        in
        let ictx_callee = ICtx.add_var_obj param.it value ictx_callee in
        (sto, ictx_callee))
      (sto, ictx_callee) params args
  in
  (sto, ictx_callee)

and eval_cargs (ccenv : CCEnv.t) (sto : Sto.t) (ictx_caller : ICtx.t)
    (ictx_callee : ICtx.t) (path : Path.t) (cparams : param list)
    (cargs : arg list) =
  eval_args ccenv sto ictx_caller ictx_callee path cparams cargs

and pre_eval_params (ictx : ICtx.t) (params : param list) =
  List.fold_left
    (fun ictx { it = name, _, typ, _, _; _ } -> load_obj_var ictx name.it typ)
    ictx params

and instantiate_from_cclos (ccenv : CCEnv.t) (sto : Sto.t)
    (ictx_caller : ICtx.t) (path : Path.t) (cclos : CClos.t) (targs : typ list)
    (cargs : arg list) =
  match cclos with
  | ParserCC { tparams; params; cparams; locals; states; _ } ->
      (* Initialize the environment for the parser object *)
      let ictx_callee =
        let env_glob = ictx_caller.env_glob in
        let env_obj = env_empty in
        ICtx.init env_glob env_obj
      in
      (* Evaluate type arguments *)
      let ictx_callee = eval_targs ictx_caller ictx_callee tparams targs in
      (* Evaluate constructor arguments *)
      let sto, ictx_callee =
        eval_cargs ccenv sto ictx_caller ictx_callee path cparams cargs
      in
      (* Pre-evaluate parameters *)
      let ictx_callee = pre_eval_params ictx_callee params in
      (* Evaluate locals *)
      let sto, ictx_callee =
        List.fold_left
          (fun (sto, ictx_callee) local ->
            instantiate_parser_obj_decl ccenv sto ictx_callee path local)
          (sto, ictx_callee) locals
      in
      (* Build methods out of states, and add states as variables *)
      let ictx_callee =
        List.fold_left
          (fun (ictx_callee : ICtx.t) { it = label, body, _; _ } ->
            (* (TODO) Ignore direct application for now *)
            let func = Func.StateF { body } in
            let fid = (label.it, []) in
            ICtx.add_func_obj fid func ictx_callee
            |> ICtx.add_var_obj label.it (Value.StateV label.it))
          ictx_callee states
      in
      let ictx_callee =
        ICtx.add_var_obj "accept" (Value.StateV "accept") ictx_callee
        |> ICtx.add_var_obj "reject" (Value.StateV "reject")
      in
      (* Build "apply" method *)
      let apply =
        (* Move object-local variable initializers into apply block *)
        let body_init = List.filter_map var_decl_to_stmt locals in
        (* Transition to the start state *)
        let body =
          body_init
          @ [
              TransS (VarE (Current ("start" $ no_info) $ no_info) $ no_info)
              $ no_info;
            ]
        in
        let body = (body, []) $ no_info in
        Func.MethodF
          { vis_obj = ictx_callee.vis_obj; tparams = []; params; body }
      in
      let obj =
        Object.ParserO
          {
            vis_glob = ictx_callee.vis_glob;
            env_obj = ictx_callee.env_obj;
            mthd = apply;
          }
      in
      Sto.add path obj sto
  | ControlCC { tparams; params; cparams; locals; body; _ } ->
      (* Initialize the environment for the control object *)
      let ictx_callee =
        let env_glob = ictx_caller.env_glob in
        let env_obj = env_empty in
        ICtx.init env_glob env_obj
      in
      (* Evaluate type arguments *)
      let ictx_callee = eval_targs ictx_caller ictx_callee tparams targs in
      (* Evaluate constructor arguments *)
      let sto, ictx_callee =
        eval_cargs ccenv sto ictx_caller ictx_callee path cparams cargs
      in
      (* Pre-evaluate parameters *)
      let ictx_callee = pre_eval_params ictx_callee params in
      (* Evaluate locals *)
      let sto, ictx_callee =
        List.fold_left
          (fun (sto, ictx_callee) local ->
            instantiate_control_obj_decl ccenv sto ictx_callee path local)
          (sto, ictx_callee) locals
      in
      (* Build "apply" method *)
      let apply =
        (* Move object-local variable initializers into apply block *)
        let body_init = List.filter_map var_decl_to_stmt locals in
        let body = body_init @ [ BlockS body $ no_info ] in
        let body = (body, []) $ no_info in
        Func.MethodF
          { vis_obj = ictx_callee.vis_obj; tparams = []; params; body }
      in
      let obj =
        Object.ControlO
          {
            vis_glob = ictx_callee.vis_glob;
            env_obj = ictx_callee.env_obj;
            mthd = apply;
          }
      in
      Sto.add path obj sto
  | PackageCC { cparams; _ } ->
      (* Initialize the environment and store for the parser object *)
      let ictx_callee =
        let env_glob = ictx_caller.env_glob in
        let env_obj = env_empty in
        ICtx.init env_glob env_obj
      in
      (* Evaluate constructor arguments *)
      let sto, _ictx_callee =
        eval_cargs ccenv sto ictx_caller ictx_callee path cparams cargs
      in
      let obj = Object.PackageO in
      Sto.add path obj sto
  | ExternCC { cparams; mthds; _ } ->
      (* Initialize the environment for the extern object *)
      let ictx_callee =
        let env_glob = ictx_caller.env_glob in
        let env_obj = env_empty in
        ICtx.init env_glob env_obj
      in
      (* Evaluate constructor arguments *)
      let sto, ictx_callee =
        eval_cargs ccenv sto ictx_caller ictx_callee path cparams cargs
      in
      (* Evaluate methods *)
      let ictx_callee =
        List.fold_left instantiate_extern_obj_decl ictx_callee mthds
      in
      let obj =
        Object.ExternO
          {
            vis_glob = env_to_vis ictx_callee.env_glob;
            env_obj = ictx_callee.env_obj;
          }
      in
      Sto.add path obj sto

and instantiate_from_expr (ccenv : CCEnv.t) (sto : Sto.t) (ictx : ICtx.t)
    (path : Path.t) (typ : typ) (args : arg list) =
  let cclos, targs = cclos_from_type ccenv typ args in
  instantiate_from_cclos ccenv sto ictx path cclos targs args

and instantiate_from_obj_decl (ccenv : CCEnv.t) (sto : Sto.t) (ictx : ICtx.t)
    (path : Path.t) (name : Id.t) (typ : typ) (args : arg list) =
  let path = path @ [ name ] in
  let cclos, targs = cclos_from_type ccenv typ args in
  let sto = instantiate_from_cclos ccenv sto ictx path cclos targs args in
  let value = Value.RefV path in
  let ictx = ICtx.add_var_obj name value ictx in
  (sto, ictx)

and instantiate_from_glob_decl (ccenv : CCEnv.t) (sto : Sto.t) (ictx : ICtx.t)
    (name : Id.t) (typ : typ) (args : arg list) =
  let path = [ name ] in
  let cclos, targs = cclos_from_type ccenv typ args in
  let sto = instantiate_from_cclos ccenv sto ictx path cclos targs args in
  let value = Value.RefV path in
  let ictx = ICtx.add_var_glob name value ictx in
  (sto, ictx)

(* Instantiation or load *)

(* parserLocalElement
   : constantDeclaration | instantiation
   | variableDeclaration | valueSetDeclaration; (13.2) *)
and instantiate_parser_obj_decl (ccenv : CCEnv.t) (sto : Sto.t) (ictx : ICtx.t)
    (path : Path.t) (decl : decl) =
  match decl.it with
  | InstD { id; typ; args; _ } ->
      instantiate_from_obj_decl ccenv sto ictx path id.it typ args
  | ConstD { id; typ; value; _ } ->
      let ictx = load_obj_const ictx id.it typ value in
      (sto, ictx)
  | VarD { id; typ; _ } ->
      let ictx = load_obj_var ictx id.it typ in
      (sto, ictx)
  (* There is no syntax for specifying parameters that are value-sets (Appendix F) *)
  | ValueSetD { id; _ } ->
      let path = path @ [ id.it ] in
      (* (TODO) What should be the runtime representation of value set? *)
      let obj = Object.ValueSetO in
      let value = Value.RefV path in
      let ictx = ICtx.add_var_obj id.it value ictx in
      let sto = Sto.add path obj sto in
      (sto, ictx)
  | _ -> failwith "(instantiate_parser_obj_decl) Unexpected declaration."

(* controlLocalDeclaration
   : constantDeclaration | actionDeclaration
   | tableDeclaration | instantiation
   | variableDeclaration; (14) *)
and instantiate_control_obj_decl (ccenv : CCEnv.t) (sto : Sto.t) (ictx : ICtx.t)
    (path : Path.t) (decl : decl) =
  match decl.it with
  | InstD { id; typ; args; _ } ->
      instantiate_from_obj_decl ccenv sto ictx path id.it typ args
  | ConstD { id; typ; value; _ } ->
      let ictx = load_obj_const ictx id.it typ value in
      (sto, ictx)
  | VarD { id; typ; _ } ->
      let ictx = load_obj_var ictx id.it typ in
      (sto, ictx)
  | ActionD { id; params; body; _ } ->
      let func = Func.ActionF { vis = env_to_vis ictx.env_obj; params; body } in
      let fid = FId.to_fid id params in
      let ictx = ICtx.add_func_obj fid func ictx in
      (sto, ictx)
  (* Each table evaluates to a table instance (18.2) *)
  (* There is no syntax for specifying parameters that are tables
     Tables are only intended to be used from within the control
     where they are defined (Appendix F) *)
  | TableD { id; table; _ } ->
      let path = path @ [ id.it ] in
      (* Build a dummy "apply" method for table *)
      let apply = Func.TableF { vis_obj = ictx.vis_obj } in
      let obj = Object.TableO { table; mthd = apply } in
      let value = Value.RefV path in
      let ictx = ICtx.add_var_obj id.it value ictx in
      let sto = Sto.add path obj sto in
      (sto, ictx)
  | _ -> failwith "(instantiate_control_obj_decl) Unexpected declaration."

and instantiate_extern_obj_decl (ictx : ICtx.t) (decl : decl) =
  match decl.it with
  | MethodD { id; tparams; params; _ } ->
      let func =
        Func.ExternMethodF
          { vis_obj = env_to_vis ictx.env_obj; tparams; params }
      in
      let fid = FId.to_fid id params in
      ICtx.add_func_obj fid func ictx
  | AbstractD _ ->
      Format.eprintf "(TODO: instantiate_extern_obj_decl) Load extern object %a"
        (Syntax.Pp.pp_decl ~level:0)
        decl;
      ictx
  | _ -> assert false

let instantiate_glob_decl (ccenv : CCEnv.t) (sto : Sto.t) (ictx : ICtx.t)
    (decl : decl) =
  match decl.it with
  (* Explicit instantiation of a package *)
  | InstD { id; typ; args; _ } ->
      let sto, ictx =
        instantiate_from_glob_decl ccenv sto ictx id.it typ args
      in
      (ccenv, sto, ictx)
  (* Load declaration to environments *)
  | _ ->
      let ccenv, ictx = load_glob_decl ccenv ictx decl in
      (ccenv, sto, ictx)

let instantiate_program (program : program) =
  let ccenv = CCEnv.empty in
  let sto = Sto.empty in
  let ictx = ICtx.empty in
  let ccenv, sto, ictx =
    List.fold_left
      (fun (ccenv, sto, ictx) decl -> instantiate_glob_decl ccenv sto ictx decl)
      (ccenv, sto, ictx) program
  in
  let ctx =
    Ctx.init ([], ("", [])) ictx.env_glob ictx.env_obj (TDEnv.empty, [])
  in
  (ccenv, sto, ctx)<|MERGE_RESOLUTION|>--- conflicted
+++ resolved
@@ -252,11 +252,7 @@
   check_args args;
   (* Align by parameter order *)
   let align_args (params, args) (param : param) (arg : arg) =
-<<<<<<< HEAD
-    let name, _, _, _ = param.it in
-=======
     let name, _, _, _, _ = param.it in
->>>>>>> 2e178f01
     match arg.it with
     | ExprA value -> (params @ [ name ], args @ [ value ])
     | NameA (name, value) -> (params @ [ name ], args @ [ value ])
