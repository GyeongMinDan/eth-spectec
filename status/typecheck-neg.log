--- conflicted
+++ resolved
@@ -484,13 +484,8 @@
 Error while typechecking p4 file: test/program/ill-typed/issue3264.p4
 
 >>> Running typecheck test on test/program/ill-typed/issue3271-1.p4
-<<<<<<< HEAD
 parser error: File test/program/ill-typed/issue3271-1.p4, line 23, characters 7-8
 Error while parsing p4 file: test/program/ill-typed/issue3271-1.p4
-=======
-(type_func) Function h not found
-Error while typechecking p4 file: test/program/ill-typed/issue3271-1.p4
->>>>>>> fb48e51d
 
 >>> Running typecheck test on test/program/ill-typed/issue3271.p4
 parser error: File test/program/ill-typed/issue3271.p4, line 3, characters 7-8
@@ -1109,10 +1104,5 @@
 (type_cast_expr) Invalid cast from int<2> to bool
 Error while typechecking p4 file: test/program/ill-typed/wrong-cast.p4
 
-<<<<<<< HEAD
 Parser on file: [PASS] 266/299 (88.96%) [FAIL] 33/299 (11.04%)
-Typecheck: [PASS] 181/266 (68.05%) [FAIL] 85/266 (31.95%)
-=======
-Parser on file: [PASS] 265/299 (88.63%) [FAIL] 34/299 (11.37%)
-Typecheck: [PASS] 186/265 (70.19%) [FAIL] 79/265 (29.81%)
->>>>>>> fb48e51d
+Typecheck: [PASS] 187/266 (70.30%) [FAIL] 79/266 (29.70%)