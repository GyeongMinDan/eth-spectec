Running typecheck tests on 299 files


>>> Running typecheck test on test/program/ill-typed/accept_e.p4
Error while typechecking p4 file: test/program/ill-typed/accept_e.p4

>>> Running typecheck test on test/program/ill-typed/action-bind.p4
(type_parser_states) A "start" state must exist
(type_call_default_action) Arguments (x) and (y) are syntactically different
Error while typechecking p4 file: test/program/ill-typed/action-bind.p4

>>> Running typecheck test on test/program/ill-typed/action-bind1.p4
Error while typechecking p4 file: test/program/ill-typed/action-bind1.p4

>>> Running typecheck test on test/program/ill-typed/action-bind2.p4
Error while typechecking p4 file: test/program/ill-typed/action-bind2.p4

>>> Running typecheck test on test/program/ill-typed/action-bind3.p4
Error while typechecking p4 file: test/program/ill-typed/action-bind3.p4

>>> Running typecheck test on test/program/ill-typed/action-named-default-bmv2.p4
parser error: File test/program/ill-typed/action-named-default-bmv2.p4, line 56, characters 11-18
Error while parsing p4 file: test/program/ill-typed/action-named-default-bmv2.p4

>>> Running typecheck test on test/program/ill-typed/annotation.p4
Typecheck success: test/program/ill-typed/annotation.p4

>>> Running typecheck test on test/program/ill-typed/assign.p4
(check_lvalue) e1 is not an l-value
Error while typechecking p4 file: test/program/ill-typed/assign.p4

>>> Running typecheck test on test/program/ill-typed/binary_e.p4
(type_array_acc_expr) a cannot be indexed
Error while typechecking p4 file: test/program/ill-typed/binary_e.p4

>>> Running typecheck test on test/program/ill-typed/bitExtract_e.p4
(coerce_type_unary) Cannot coerce type struct S {  }
Error while typechecking p4 file: test/program/ill-typed/bitExtract_e.p4

>>> Running typecheck test on test/program/ill-typed/call-table.p4
Typecheck success: test/program/ill-typed/call-table.p4

>>> Running typecheck test on test/program/ill-typed/call1_e.p4
(type_instantiation) S is not an instance type
Error while typechecking p4 file: test/program/ill-typed/call1_e.p4

>>> Running typecheck test on test/program/ill-typed/conditional_e.p4
(type_if_stmt) Condition b must be a boolean
Error while typechecking p4 file: test/program/ill-typed/conditional_e.p4

>>> Running typecheck test on test/program/ill-typed/const.p4
(coerce_type) Cannot coerce type bit<1> to bit<32>
Error while typechecking p4 file: test/program/ill-typed/const.p4

>>> Running typecheck test on test/program/ill-typed/const1_e.p4
(coerce_types_binary) Cannot coerce types bit<32> and bit<16>
Error while typechecking p4 file: test/program/ill-typed/const1_e.p4

>>> Running typecheck test on test/program/ill-typed/const_e.p4
Error while typechecking p4 file: test/program/ill-typed/const_e.p4

>>> Running typecheck test on test/program/ill-typed/constructor1_e.p4
parser error: File test/program/ill-typed/constructor1_e.p4, line 18, characters 8-9
Error while parsing p4 file: test/program/ill-typed/constructor1_e.p4

>>> Running typecheck test on test/program/ill-typed/constructor2_e.p4
parser error: File test/program/ill-typed/constructor2_e.p4, line 18, characters 5-6
Error while parsing p4 file: test/program/ill-typed/constructor2_e.p4

>>> Running typecheck test on test/program/ill-typed/constructor3_e.p4
(check_eq_typ_alpha) Types bool and bit<1> are not equal
Error while typechecking p4 file: test/program/ill-typed/constructor3_e.p4

>>> Running typecheck test on test/program/ill-typed/constructor_e.p4
(type_extern_object_decl) Method names must not overlap with the object name
Error while typechecking p4 file: test/program/ill-typed/constructor_e.p4

>>> Running typecheck test on test/program/ill-typed/control-inline.p4
parser error: File test/program/ill-typed/control-inline.p4, line 34, characters 10-11
Error while parsing p4 file: test/program/ill-typed/control-inline.p4

>>> Running typecheck test on test/program/ill-typed/control-verify.p4
Typecheck success: test/program/ill-typed/control-verify.p4

>>> Running typecheck test on test/program/ill-typed/default-initializer-err.p4
Error while parsing p4 file: test/program/ill-typed/default-initializer-err.p4

>>> Running typecheck test on test/program/ill-typed/default-last-switch.p4
(type_switch_table_cases') Default label must be the last switch label
Error while typechecking p4 file: test/program/ill-typed/default-last-switch.p4

>>> Running typecheck test on test/program/ill-typed/default-param.p4
(check_valid_param') Default values are only allowed for in or directionless parameters but out was given
Error while typechecking p4 file: test/program/ill-typed/default-param.p4

>>> Running typecheck test on test/program/ill-typed/default_action.p4
(type_table_action_default) There is no action named b in actions list
Error while typechecking p4 file: test/program/ill-typed/default_action.p4

>>> Running typecheck test on test/program/ill-typed/default_action1.p4
(type_table_action_default) There is no action named .b in actions list
Error while typechecking p4 file: test/program/ill-typed/default_action1.p4

>>> Running typecheck test on test/program/ill-typed/directionless.p4
(check_valid_functyp') All directionless action parameters must be at the end of the parameter list
Error while typechecking p4 file: test/program/ill-typed/directionless.p4

>>> Running typecheck test on test/program/ill-typed/div.p4
(type_binop_div_mod) Division or modulo by a non-positive integer -2 is not allowed
Error while typechecking p4 file: test/program/ill-typed/div.p4

>>> Running typecheck test on test/program/ill-typed/div0.p4
(coerce_types_binary_numeric) Cannot coerce types bit<8> and bit<8>
Error while typechecking p4 file: test/program/ill-typed/div0.p4

>>> Running typecheck test on test/program/ill-typed/div1.p4
(coerce_types_binary_numeric) Cannot coerce types bit<8> and bit<8>
Error while typechecking p4 file: test/program/ill-typed/div1.p4

>>> Running typecheck test on test/program/ill-typed/div3.p4
(coerce_types_binary_numeric) Cannot coerce types bit<8> and bit<8>
Error while typechecking p4 file: test/program/ill-typed/div3.p4

>>> Running typecheck test on test/program/ill-typed/dup-param.p4
Error while typechecking p4 file: test/program/ill-typed/dup-param.p4

>>> Running typecheck test on test/program/ill-typed/dup-param1.p4
(type_control_decl) Control declarations cannot be generic
Error while typechecking p4 file: test/program/ill-typed/dup-param1.p4

>>> Running typecheck test on test/program/ill-typed/dup-param2.p4
(type_control_decl) Control declarations cannot be generic
Error while typechecking p4 file: test/program/ill-typed/dup-param2.p4

>>> Running typecheck test on test/program/ill-typed/dup-param3.p4
(type_control_decl) Control declarations cannot be generic
Error while typechecking p4 file: test/program/ill-typed/dup-param3.p4

>>> Running typecheck test on test/program/ill-typed/dupConst.p4
Error while typechecking p4 file: test/program/ill-typed/dupConst.p4

>>> Running typecheck test on test/program/ill-typed/duplicate-label.p4
(type_switch_table_cases') Label a was used multiple times
Error while typechecking p4 file: test/program/ill-typed/duplicate-label.p4

>>> Running typecheck test on test/program/ill-typed/enumCast.p4
Typecheck success: test/program/ill-typed/enumCast.p4

>>> Running typecheck test on test/program/ill-typed/equality-fail.p4
(coerce_types_binary) Cannot coerce types varbit<32> and header H { a = bit<32>; b = varbit<32> }
Error while typechecking p4 file: test/program/ill-typed/equality-fail.p4

>>> Running typecheck test on test/program/ill-typed/expression_e.p4
parser error: File test/program/ill-typed/expression_e.p4, line 21, characters 19-20
Error while parsing p4 file: test/program/ill-typed/expression_e.p4

>>> Running typecheck test on test/program/ill-typed/extern.p4
(check_valid_param') Extern objects can only be passed as directionless parameters but in was given
Error while typechecking p4 file: test/program/ill-typed/extern.p4

>>> Running typecheck test on test/program/ill-typed/extract.p4
Typecheck success: test/program/ill-typed/extract.p4

>>> Running typecheck test on test/program/ill-typed/extract1.p4
Typecheck success: test/program/ill-typed/extract1.p4

>>> Running typecheck test on test/program/ill-typed/factory-err2.p4
(type_control_decl) Control declarations cannot be generic
Error while typechecking p4 file: test/program/ill-typed/factory-err2.p4

>>> Running typecheck test on test/program/ill-typed/function1_e.p4
(check_lvalue) ((1w1) & (1w0)) is not an l-value
Error while typechecking p4 file: test/program/ill-typed/function1_e.p4

>>> Running typecheck test on test/program/ill-typed/function_e.p4
(type_func) Function f not found
Error while typechecking p4 file: test/program/ill-typed/function_e.p4

>>> Running typecheck test on test/program/ill-typed/function_e1.p4
(type_function_decl) A function must return a value on all possible execution paths
Error while typechecking p4 file: test/program/ill-typed/function_e1.p4

>>> Running typecheck test on test/program/ill-typed/function_e2.p4
Typecheck success: test/program/ill-typed/function_e2.p4

>>> Running typecheck test on test/program/ill-typed/functors2_e.p4
(type_instantiation) p is not an instance type
Error while typechecking p4 file: test/program/ill-typed/functors2_e.p4

>>> Running typecheck test on test/program/ill-typed/functors3_e.p4
(type_instantiation) s is not an instance type
Error while typechecking p4 file: test/program/ill-typed/functors3_e.p4

>>> Running typecheck test on test/program/ill-typed/generic1_e.p4
(specialize_typedef) Type definition extern If<T> { id(d) : extern_method<>(in d T) -> T } expects 1 type arguments but 0 were given
Error while typechecking p4 file: test/program/ill-typed/generic1_e.p4

>>> Running typecheck test on test/program/ill-typed/globalVar_e.p4
parser error: File test/program/ill-typed/globalVar_e.p4, line 16, characters 5-6
Error while parsing p4 file: test/program/ill-typed/globalVar_e.p4

>>> Running typecheck test on test/program/ill-typed/header1_e.p4
parser error: File test/program/ill-typed/header1_e.p4, line 18, characters 4-5
Error while parsing p4 file: test/program/ill-typed/header1_e.p4

>>> Running typecheck test on test/program/ill-typed/header2_e.p4
(check_valid_typedef_nesting) Invalid nesting of parser () inside struct s1<> { field = parser () }
Error while typechecking p4 file: test/program/ill-typed/header2_e.p4

>>> Running typecheck test on test/program/ill-typed/header3.p4
(check_valid_typedef_nesting) Invalid nesting of tuple<bit<1>,
bit<1>> inside header H<> { field1 = tuple<bit<1>,Error while typechecking p4 file: test/program/ill-typed/header3.p4

>>> Running typecheck test on test/program/ill-typed/implicit.p4

bit<1>> }
(coerce_type) Cannot coerce type int<32> to bit<32>
Error while typechecking p4 file: test/program/ill-typed/implicit.p4

>>> Running typecheck test on test/program/ill-typed/incorrect-label.p4
(type_switch_table_label) Action b was not declared in table t1
Error while typechecking p4 file: test/program/ill-typed/incorrect-label.p4

>>> Running typecheck test on test/program/ill-typed/init-entries-error1-bmv2.p4
(type_table_entry_priority) Cannot define priority when there are only exact fields
Error while typechecking p4 file: test/program/ill-typed/init-entries-error1-bmv2.p4

>>> Running typecheck test on test/program/ill-typed/init-entries-error2-bmv2.p4
(type_table_entry_priority) The priority of the first entry must be defined if priorities are explicitly specified
Error while typechecking p4 file: test/program/ill-typed/init-entries-error2-bmv2.p4

>>> Running typecheck test on test/program/ill-typed/init-entries-error3-bmv2.p4
(check_priority) Priority must not be negative
Error while typechecking p4 file: test/program/ill-typed/init-entries-error3-bmv2.p4

>>> Running typecheck test on test/program/ill-typed/inro.p4
(check_lvalue) x is not an l-value
Error while typechecking p4 file: test/program/ill-typed/inro.p4

>>> Running typecheck test on test/program/ill-typed/interface1_e.p4
(type_method) Method f not found for x
Error while typechecking p4 file: test/program/ill-typed/interface1_e.p4

>>> Running typecheck test on test/program/ill-typed/interface_e.p4
(type_instantiation) X is not an instance type
Error while typechecking p4 file: test/program/ill-typed/interface_e.p4

>>> Running typecheck test on test/program/ill-typed/invalid-invalid.p4
parser error: File test/program/ill-typed/invalid-invalid.p4, line 2, characters 0-0
Error while parsing p4 file: test/program/ill-typed/invalid-invalid.p4

>>> Running typecheck test on test/program/ill-typed/issue-2123_e.p4
Typecheck success: test/program/ill-typed/issue-2123_e.p4

>>> Running typecheck test on test/program/ill-typed/issue1006-1.p4
(check_eq_typ_alpha) Types bit<16> and bit<8> are not equal
Error while typechecking p4 file: test/program/ill-typed/issue1006-1.p4

>>> Running typecheck test on test/program/ill-typed/issue1059.p4
(type_expr_acc_expr) Member x does not exist in x
Error while typechecking p4 file: test/program/ill-typed/issue1059.p4

>>> Running typecheck test on test/program/ill-typed/issue1202.p4
parser error: File test/program/ill-typed/issue1202.p4, line 1, characters 18-21
Error while parsing p4 file: test/program/ill-typed/issue1202.p4

>>> Running typecheck test on test/program/ill-typed/issue122.p4
Typecheck success: test/program/ill-typed/issue122.p4

>>> Running typecheck test on test/program/ill-typed/issue1230.p4
(type_table_custom) size should be a numeric type, not bool
Error while typechecking p4 file: test/program/ill-typed/issue1230.p4

>>> Running typecheck test on test/program/ill-typed/issue1296.p4
(check_valid_param') Extern objects can only be passed as directionless parameters but in was given
Error while typechecking p4 file: test/program/ill-typed/issue1296.p4

>>> Running typecheck test on test/program/ill-typed/issue1331.p4
(check_valid_constyp_nesting) Invalid nesting of parser ( pkt extern packet_in { advance(sizeInBits) : extern_method<>(in sizeInBits bit<32>) -> void
extract(hdr) : extern_method<T>(out hdr T) -> void
extract(variableSizeHeader, variableFieldSizeInBits) : extern_method<T>(out variableSizeHeader T, in variableFieldSizeInBits bit<32>) -> void
length() : extern_method<>() -> bit<32>
lookahead() : extern_method<T>() -> T }) inside control ( pkt extern packet_in { advance(sizeInBits) : extern_method<>(in sizeInBits bit<32>) -> void
extract(hdr) : extern_method<T>(out hdr T) -> void
extract(variableSizeHeader, variableFieldSizeInBits) : extern_method<T>(out variableSizeHeader T, in variableFieldSizeInBits bit<32>) -> void
length() : extern_method<>() -> bit<32>
lookahead() : extern_method<T>() -> T }, inout ether header ethernet { data = bit<112> })
Error while typechecking p4 file: test/program/ill-typed/issue1331.p4

>>> Running typecheck test on test/program/ill-typed/issue1336.p4
parser error: File test/program/ill-typed/issue1336.p4, line 3, characters 14-15
Error while parsing p4 file: test/program/ill-typed/issue1336.p4

>>> Running typecheck test on test/program/ill-typed/issue1542.p4
(type_call_default_action) Arguments (1) and (2) are syntactically different
Error while typechecking p4 file: test/program/ill-typed/issue1542.p4

>>> Running typecheck test on test/program/ill-typed/issue1557-bmv2.p4
(type_expr_acc_expr) Member drop does not exist in smeta
Error while typechecking p4 file: test/program/ill-typed/issue1557-bmv2.p4

>>> Running typecheck test on test/program/ill-typed/issue1580.p4
Typecheck success: test/program/ill-typed/issue1580.p4

>>> Running typecheck test on test/program/ill-typed/issue1732.p4
Typecheck success: test/program/ill-typed/issue1732.p4

>>> Running typecheck test on test/program/ill-typed/issue1777-bmv2.p4
(check_eq_typ_alpha) Types int and bit<32> are not equal
Error while typechecking p4 file: test/program/ill-typed/issue1777-bmv2.p4

>>> Running typecheck test on test/program/ill-typed/issue1803_same_table_name.p4
Typecheck success: test/program/ill-typed/issue1803_same_table_name.p4

>>> Running typecheck test on test/program/ill-typed/issue1932-1.p4
Error while typechecking p4 file: test/program/ill-typed/issue1932-1.p4

>>> Running typecheck test on test/program/ill-typed/issue1932-2.p4
Error while typechecking p4 file: test/program/ill-typed/issue1932-2.p4

>>> Running typecheck test on test/program/ill-typed/issue1932.p4
Typecheck success: test/program/ill-typed/issue1932.p4

>>> Running typecheck test on test/program/ill-typed/issue1986-1.p4
(coerce_type) Cannot coerce type bit<0> to bit<2>
Error while typechecking p4 file: test/program/ill-typed/issue1986-1.p4

>>> Running typecheck test on test/program/ill-typed/issue1986.p4
(coerce_type) Cannot coerce type seq<bit<0>> to bit<1>
Error while typechecking p4 file: test/program/ill-typed/issue1986.p4

>>> Running typecheck test on test/program/ill-typed/issue2021.p4
(check_lvalue) .x is not an l-value
Error while typechecking p4 file: test/program/ill-typed/issue2021.p4

>>> Running typecheck test on test/program/ill-typed/issue2033.p4
Typecheck success: test/program/ill-typed/issue2033.p4

>>> Running typecheck test on test/program/ill-typed/issue2036-1.p4
(coerce_type) Cannot coerce type tuple<bit<8>> to struct s { x = bit<8> }
Error while typechecking p4 file: test/program/ill-typed/issue2036-1.p4

>>> Running typecheck test on test/program/ill-typed/issue2036-2.p4
(check_eq_typ_alpha) Types tuple<bit<8>> and struct s { x = bit<8> } are not equal
Error while typechecking p4 file: test/program/ill-typed/issue2036-2.p4

>>> Running typecheck test on test/program/ill-typed/issue2036.p4
(coerce_type) Cannot coerce type tuple<bit<8>> to struct s { x = bit<8> }
Error while typechecking p4 file: test/program/ill-typed/issue2036.p4

>>> Running typecheck test on test/program/ill-typed/issue2206.p4
Typecheck success: test/program/ill-typed/issue2206.p4

>>> Running typecheck test on test/program/ill-typed/issue2220.p4
Typecheck success: test/program/ill-typed/issue2220.p4

>>> Running typecheck test on test/program/ill-typed/issue2230-1-bmv2.p4
(check_eq_typ_alpha) Types header h1_t { f1 = bit<8>; f2 = bit<8> } and header h2_t { f1 = bit<8>; f2 = bit<8> } are not equal
Error while typechecking p4 file: test/program/ill-typed/issue2230-1-bmv2.p4

>>> Running typecheck test on test/program/ill-typed/issue2230.p4
(coerce_type) Cannot coerce type header h1_t { f1 = bit<8>; f2 = bit<8> } to header h2_t { f1 = bit<8>; f2 = bit<8> }
Error while typechecking p4 file: test/program/ill-typed/issue2230.p4

>>> Running typecheck test on test/program/ill-typed/issue2260-1.p4
Typecheck success: test/program/ill-typed/issue2260-1.p4

>>> Running typecheck test on test/program/ill-typed/issue2267.p4
Error while typechecking p4 file: test/program/ill-typed/issue2267.p4

>>> Running typecheck test on test/program/ill-typed/issue2283_2-bmv2.p4
Typecheck success: test/program/ill-typed/issue2283_2-bmv2.p4

>>> Running typecheck test on test/program/ill-typed/issue2290.p4
(check_valid_typedef_nesting) Invalid nesting of header simple_header { a = bit<8> } inside header nested_header<> { s = header simple_header { a = bit<8> } }
Error while typechecking p4 file: test/program/ill-typed/issue2290.p4

>>> Running typecheck test on test/program/ill-typed/issue2317.p4
(type_call_expr) Function call as an expression must return a value
Error while typechecking p4 file: test/program/ill-typed/issue2317.p4

>>> Running typecheck test on test/program/ill-typed/issue2332.p4
(coerce_type) Cannot coerce type bit<1> to bit<32>
Error while typechecking p4 file: test/program/ill-typed/issue2332.p4

>>> Running typecheck test on test/program/ill-typed/issue2335.p4
(check_valid_var_type) Type int is not a valid variable type
Error while typechecking p4 file: test/program/ill-typed/issue2335.p4

>>> Running typecheck test on test/program/ill-typed/issue2354-1.p4
(check_valid_functyp_nesting) Invalid nesting of int inside action( x int)
Error while typechecking p4 file: test/program/ill-typed/issue2354-1.p4

>>> Running typecheck test on test/program/ill-typed/issue2354.p4
(check_valid_functyp_nesting) Invalid nesting of int inside action(in val int)
Error while typechecking p4 file: test/program/ill-typed/issue2354.p4

>>> Running typecheck test on test/program/ill-typed/issue2373.p4
Typecheck success: test/program/ill-typed/issue2373.p4

>>> Running typecheck test on test/program/ill-typed/issue2413.p4
(type_func) Function x not found
Error while typechecking p4 file: test/program/ill-typed/issue2413.p4

>>> Running typecheck test on test/program/ill-typed/issue2441.p4
(type_control_decl) Control declarations cannot be generic
Error while typechecking p4 file: test/program/ill-typed/issue2441.p4

>>> Running typecheck test on test/program/ill-typed/issue2444-1.p4
(coerce_type) Cannot coerce type bit<4> to int
Error while typechecking p4 file: test/program/ill-typed/issue2444-1.p4

>>> Running typecheck test on test/program/ill-typed/issue2454.p4
(check_valid_functyp_nesting) Invalid nesting of control () inside func( t control ()) -> void
Error while typechecking p4 file: test/program/ill-typed/issue2454.p4

>>> Running typecheck test on test/program/ill-typed/issue2496.p4
Typecheck success: test/program/ill-typed/issue2496.p4

>>> Running typecheck test on test/program/ill-typed/issue2525.p4
(type_switch_table_cases') Default label must be the last switch label
Error while typechecking p4 file: test/program/ill-typed/issue2525.p4

>>> Running typecheck test on test/program/ill-typed/issue2544_recursive.p4
parser error: File test/program/ill-typed/issue2544_recursive.p4, line 2, characters 11-12
Error while parsing p4 file: test/program/ill-typed/issue2544_recursive.p4

>>> Running typecheck test on test/program/ill-typed/issue2544_self_ref.p4
(eval_type') Type definition E does not exist
Error while typechecking p4 file: test/program/ill-typed/issue2544_self_ref.p4

>>> Running typecheck test on test/program/ill-typed/issue2544_shadowing1.p4
Typecheck success: test/program/ill-typed/issue2544_shadowing1.p4

>>> Running typecheck test on test/program/ill-typed/issue2545.p4
Typecheck success: test/program/ill-typed/issue2545.p4

>>> Running typecheck test on test/program/ill-typed/issue2597.p4
Typecheck success: test/program/ill-typed/issue2597.p4

>>> Running typecheck test on test/program/ill-typed/issue2835-bmv2.p4
Typecheck success: test/program/ill-typed/issue2835-bmv2.p4

>>> Running typecheck test on test/program/ill-typed/issue3045-1.p4
(check_valid_functyp_nesting) Invalid nesting of extern register { write(index, value) : extern_method<>(in index bit<32>, in value T) -> void } inside func( r extern register { write(index, value) : extern_method<>(in index bit<32>, in value T) -> void }, in t T) -> void
Error while typechecking p4 file: test/program/ill-typed/issue3045-1.p4

>>> Running typecheck test on test/program/ill-typed/issue3045-2.p4
(check_valid_functyp_nesting) Invalid nesting of extern register { write(index, value) : extern_method<>(in index bit<32>, in value T) -> void } inside func( r extern register { write(index, value) : extern_method<>(in index bit<32>, in value T) -> void }, in t T) -> void
Error while typechecking p4 file: test/program/ill-typed/issue3045-2.p4

>>> Running typecheck test on test/program/ill-typed/issue3045.p4
(check_valid_functyp_nesting) Invalid nesting of extern register { write(index, value) : extern_method<>(in index bit<32>, in value T) -> void } inside func( r extern register { write(index, value) : extern_method<>(in index bit<32>, in value T) -> void }, in t T) -> void
Error while typechecking p4 file: test/program/ill-typed/issue3045.p4

>>> Running typecheck test on test/program/ill-typed/issue3057-1.p4
Typecheck success: test/program/ill-typed/issue3057-1.p4

>>> Running typecheck test on test/program/ill-typed/issue306.p4
(type_expr_acc_expr) Member stack does not exist in p
Error while typechecking p4 file: test/program/ill-typed/issue306.p4

>>> Running typecheck test on test/program/ill-typed/issue3153.p4
(coerce_type_unary) Cannot coerce type bool
Error while typechecking p4 file: test/program/ill-typed/issue3153.p4

>>> Running typecheck test on test/program/ill-typed/issue3170-1.p4
(check_valid_type_nesting) Invalid nesting of struct y { tt = header yy { tt = bit<1> }[2] } inside header t { y = struct y { tt = header yy { tt = bit<1> }[2] } }
Error while typechecking p4 file: test/program/ill-typed/issue3170-1.p4

>>> Running typecheck test on test/program/ill-typed/issue3170.p4
(specialize_typedef) Type definition header t<tt> { y = tt } expects 1 type arguments but 0 were given
Error while typechecking p4 file: test/program/ill-typed/issue3170.p4

>>> Running typecheck test on test/program/ill-typed/issue3188.p4
Error while typechecking p4 file: test/program/ill-typed/issue3188.p4

>>> Running typecheck test on test/program/ill-typed/issue3197-e.p4
(type_func) Function f not found
Error while typechecking p4 file: test/program/ill-typed/issue3197-e.p4

>>> Running typecheck test on test/program/ill-typed/issue3210.p4
<<<<<<< HEAD
parser error: File test/program/ill-typed/issue3210.p4, line 9, characters 5-6
Error while parsing p4 file: test/program/ill-typed/issue3210.p4
=======
(check_instantiation_site) parser () cannot be instantiated in Function
Error while typechecking p4 file: test/program/ill-typed/issue3210.p4
>>>>>>> 9bcb38ee

>>> Running typecheck test on test/program/ill-typed/issue3221.p4
(type_cast_expr) Invalid cast from bit<2> to type t1 (= bit<1>)
Error while typechecking p4 file: test/program/ill-typed/issue3221.p4

>>> Running typecheck test on test/program/ill-typed/issue3233.p4
Typecheck success: test/program/ill-typed/issue3233.p4

>>> Running typecheck test on test/program/ill-typed/issue3246.p4
(ctk_call_method_expr) minSizeInBits does not take type arguments or arguments
Error while typechecking p4 file: test/program/ill-typed/issue3246.p4

>>> Running typecheck test on test/program/ill-typed/issue3264.p4
(type_var_expr) this is a free identifier
Error while typechecking p4 file: test/program/ill-typed/issue3264.p4

>>> Running typecheck test on test/program/ill-typed/issue3271-1.p4
<<<<<<< HEAD
parser error: File test/program/ill-typed/issue3271-1.p4, line 23, characters 7-8
Error while parsing p4 file: test/program/ill-typed/issue3271-1.p4

>>> Running typecheck test on test/program/ill-typed/issue3271.p4
parser error: File test/program/ill-typed/issue3271.p4, line 3, characters 7-8
Error while parsing p4 file: test/program/ill-typed/issue3271.p4
=======
(check_instantiation_site) extern g1 { f() : extern_method<>() -> void } cannot be instantiated in Function
Error while typechecking p4 file: test/program/ill-typed/issue3271-1.p4

>>> Running typecheck test on test/program/ill-typed/issue3271.p4
(check_instantiation_site) package cannot be instantiated in Function
Error while typechecking p4 file: test/program/ill-typed/issue3271.p4
>>>>>>> 9bcb38ee

>>> Running typecheck test on test/program/ill-typed/issue3273.p4
Typecheck success: test/program/ill-typed/issue3273.p4

>>> Running typecheck test on test/program/ill-typed/issue3282.p4
(type_instantiation_expr) Cannot instantiate an abstract extern object at expression level
Error while typechecking p4 file: test/program/ill-typed/issue3282.p4

>>> Running typecheck test on test/program/ill-typed/issue3285.p4
Error while parsing p4 file: test/program/ill-typed/issue3285.p4

>>> Running typecheck test on test/program/ill-typed/issue3291.p4
Typecheck success: test/program/ill-typed/issue3291.p4

>>> Running typecheck test on test/program/ill-typed/issue3293.p4
(specialize_typedef) Type definition struct t1<t> {  } expects 1 type arguments but 0 were given
Error while typechecking p4 file: test/program/ill-typed/issue3293.p4

>>> Running typecheck test on test/program/ill-typed/issue3299.p4
Typecheck success: test/program/ill-typed/issue3299.p4

>>> Running typecheck test on test/program/ill-typed/issue3304.p4
(check_valid_type_nesting) Invalid nesting of parser (in a bit<1>) inside struct s { field = parser (in a bit<1>) }
Error while typechecking p4 file: test/program/ill-typed/issue3304.p4

>>> Running typecheck test on test/program/ill-typed/issue3305.p4
(specialize_typedef) Type definition struct s1<t> { field = t } expects 1 type arguments but 0 were given
Error while typechecking p4 file: test/program/ill-typed/issue3305.p4

>>> Running typecheck test on test/program/ill-typed/issue3316.p4
Error while typechecking p4 file: test/program/ill-typed/issue3316.p4

>>> Running typecheck test on test/program/ill-typed/issue3335.p4
(check_valid_type_nesting) Invalid nesting of int inside set<int>
Error while typechecking p4 file: test/program/ill-typed/issue3335.p4

>>> Running typecheck test on test/program/ill-typed/issue3338.p4
(type_parser_states) A "start" state must exist
Error while typechecking p4 file: test/program/ill-typed/issue3338.p4

>>> Running typecheck test on test/program/ill-typed/issue3345.p4
(coerce_type) Cannot coerce type bit<1> to bool
Error while typechecking p4 file: test/program/ill-typed/issue3345.p4

>>> Running typecheck test on test/program/ill-typed/issue3346.p4
(check_valid_type_nesting) Invalid nesting of int inside set<int>
Error while typechecking p4 file: test/program/ill-typed/issue3346.p4

>>> Running typecheck test on test/program/ill-typed/issue3359.p4
(check_valid_var_type) Type parser (in tt bit<1>) is not a valid variable type
Error while typechecking p4 file: test/program/ill-typed/issue3359.p4

>>> Running typecheck test on test/program/ill-typed/issue3363.p4
(type_binop_compare_equal) Type extern e {  } cannot be compared of equality
Error while typechecking p4 file: test/program/ill-typed/issue3363.p4

>>> Running typecheck test on test/program/ill-typed/issue3378.p4
(check_valid_type_nesting) Invalid nesting of package inside tuple<package,
package>
Error while typechecking p4 file: test/program/ill-typed/issue3378.p4

>>> Running typecheck test on test/program/ill-typed/issue3430.p4
Typecheck success: test/program/ill-typed/issue3430.p4

>>> Running typecheck test on test/program/ill-typed/issue3442.p4
Typecheck success: test/program/ill-typed/issue3442.p4

>>> Running typecheck test on test/program/ill-typed/issue345.p4
(type_control_decl) Control declarations cannot be generic
Error while typechecking p4 file: test/program/ill-typed/issue345.p4

>>> Running typecheck test on test/program/ill-typed/issue3522.p4
Typecheck success: test/program/ill-typed/issue3522.p4

>>> Running typecheck test on test/program/ill-typed/issue3534.p4
Typecheck success: test/program/ill-typed/issue3534.p4

>>> Running typecheck test on test/program/ill-typed/issue3589.p4
(coerce_types_binary) Cannot coerce types table and table
Error while typechecking p4 file: test/program/ill-typed/issue3589.p4

>>> Running typecheck test on test/program/ill-typed/issue3611.p4
(type_switch_table_label) Switch label must be an action name
Error while typechecking p4 file: test/program/ill-typed/issue3611.p4

>>> Running typecheck test on test/program/ill-typed/issue3613.p4
Typecheck success: test/program/ill-typed/issue3613.p4

>>> Running typecheck test on test/program/ill-typed/issue3622.p4
(type_switch_table_label) Switch label must be an action name
Error while typechecking p4 file: test/program/ill-typed/issue3622.p4

>>> Running typecheck test on test/program/ill-typed/issue3623-2.p4
Typecheck success: test/program/ill-typed/issue3623-2.p4

>>> Running typecheck test on test/program/ill-typed/issue3623-3.p4
Typecheck success: test/program/ill-typed/issue3623-3.p4

>>> Running typecheck test on test/program/ill-typed/issue3644-1.p4
Typecheck success: test/program/ill-typed/issue3644-1.p4

>>> Running typecheck test on test/program/ill-typed/issue3644-2.p4
Typecheck success: test/program/ill-typed/issue3644-2.p4

>>> Running typecheck test on test/program/ill-typed/issue3644.p4
Typecheck success: test/program/ill-typed/issue3644.p4

>>> Running typecheck test on test/program/ill-typed/issue3656.p4
(specialize_funcdef) Function action() expects 0 type arguments but 1 were given
Error while typechecking p4 file: test/program/ill-typed/issue3656.p4

>>> Running typecheck test on test/program/ill-typed/issue3671-2.p4
(type_call_default_action) Arguments ({ f0 = ext1(), f1 = ext2() }) and ({ f1 = ext1(), f0 = ext2() }) are syntactically different
Error while typechecking p4 file: test/program/ill-typed/issue3671-2.p4

>>> Running typecheck test on test/program/ill-typed/issue3727.p4
(type_table_action) f2 is not an action
Error while typechecking p4 file: test/program/ill-typed/issue3727.p4

>>> Running typecheck test on test/program/ill-typed/issue3750-1.p4
(check_valid_type_nesting) Invalid nesting of extern ct { apply() : extern_method<>() -> void } inside tuple<extern ct { apply() : extern_method<>() -> void }>
Error while typechecking p4 file: test/program/ill-typed/issue3750-1.p4

>>> Running typecheck test on test/program/ill-typed/issue3750.p4
(check_valid_type_nesting) Invalid nesting of control () inside tuple<control ()>
Error while typechecking p4 file: test/program/ill-typed/issue3750.p4

>>> Running typecheck test on test/program/ill-typed/issue3751.p4
(check_ctk) t is not a compile-time known expression
Error while typechecking p4 file: test/program/ill-typed/issue3751.p4

>>> Running typecheck test on test/program/ill-typed/issue3787.p4
(check_valid_param') Extern objects can only be passed as directionless parameters but in was given
Error while typechecking p4 file: test/program/ill-typed/issue3787.p4

>>> Running typecheck test on test/program/ill-typed/issue3808-1.p4
(coerce_type) Cannot coerce type table to any
Error while typechecking p4 file: test/program/ill-typed/issue3808-1.p4

>>> Running typecheck test on test/program/ill-typed/issue3808.p4
(check_valid_functyp_nesting) Invalid nesting of table inside extern_func(in a table) -> void
Error while typechecking p4 file: test/program/ill-typed/issue3808.p4

>>> Running typecheck test on test/program/ill-typed/issue3813.p4
(type_func) Function f not found
Error while typechecking p4 file: test/program/ill-typed/issue3813.p4

>>> Running typecheck test on test/program/ill-typed/issue3814.p4
(type_instantiation) g is not an instance type
Error while typechecking p4 file: test/program/ill-typed/issue3814.p4

>>> Running typecheck test on test/program/ill-typed/issue3846.p4
Typecheck success: test/program/ill-typed/issue3846.p4

>>> Running typecheck test on test/program/ill-typed/issue3847.p4
Typecheck success: test/program/ill-typed/issue3847.p4

>>> Running typecheck test on test/program/ill-typed/issue388.p4
(check_instantiation_site) control () cannot be instantiated at top level
Error while typechecking p4 file: test/program/ill-typed/issue388.p4

>>> Running typecheck test on test/program/ill-typed/issue394.p4
(check_valid_var_type) Type extern C { get() : extern_method<>() -> bool } is not a valid variable type
Error while typechecking p4 file: test/program/ill-typed/issue394.p4

>>> Running typecheck test on test/program/ill-typed/issue401.p4
(type_cast_expr) Invalid cast from seq<int> to bit<1>
Error while typechecking p4 file: test/program/ill-typed/issue401.p4

>>> Running typecheck test on test/program/ill-typed/issue407-1.p4
(check_valid_typedef_nesting) Invalid nesting of error inside header H<> { x7 = error; x8 = bool; x9 = enum myenum1; x10 = header Ethernet_h { dstAddr = bit<48>; srcAddr = bit<48>; etherType = bit<16> }; x11 = header Ethernet_h { dstAddr = bit<48>; srcAddr = bit<48>; etherType = bit<16> }[4]; x12 = struct mystruct1 { a = bit<4>; b = bit<4> }; x13 = struct mystruct2 { foo = struct mystruct1 { a = bit<4>; b = bit<4> }; a = bit<4>; b = bit<4> }; x14 = tuple<bit<8>,
bit<16>> }
Error while typechecking p4 file: test/program/ill-typed/issue407-1.p4

>>> Running typecheck test on test/program/ill-typed/issue413.p4
Typecheck success: test/program/ill-typed/issue413.p4

>>> Running typecheck test on test/program/ill-typed/issue4136.p4
(type_bitstring_acc_expr) Invalid slice [-1:1] for int
Error while typechecking p4 file: test/program/ill-typed/issue4136.p4

>>> Running typecheck test on test/program/ill-typed/issue4140.p4
Typecheck success: test/program/ill-typed/issue4140.p4

>>> Running typecheck test on test/program/ill-typed/issue4142.p4
Error while parsing p4 file: test/program/ill-typed/issue4142.p4

>>> Running typecheck test on test/program/ill-typed/issue4144.p4
Typecheck success: test/program/ill-typed/issue4144.p4

>>> Running typecheck test on test/program/ill-typed/issue4146.p4
Typecheck success: test/program/ill-typed/issue4146.p4

>>> Running typecheck test on test/program/ill-typed/issue435.p4
(type_extern_constructor_decl) Extern constructor must have the same name as the object
Error while typechecking p4 file: test/program/ill-typed/issue435.p4

>>> Running typecheck test on test/program/ill-typed/issue473.p4
Typecheck success: test/program/ill-typed/issue473.p4

>>> Running typecheck test on test/program/ill-typed/issue477.p4
Typecheck success: test/program/ill-typed/issue477.p4

>>> Running typecheck test on test/program/ill-typed/issue478.p4
Typecheck success: test/program/ill-typed/issue478.p4

>>> Running typecheck test on test/program/ill-typed/issue532.p4
Typecheck success: test/program/ill-typed/issue532.p4

>>> Running typecheck test on test/program/ill-typed/issue561-1.p4
(coerce_type) Cannot coerce type seq<seq<int>,
seq<int>> to header_union U { h1 = header H1 { f = bit<32> }; h2 = header H2 { g = bit<32> } }
Error while typechecking p4 file: test/program/ill-typed/issue561-1.p4

>>> Running typecheck test on test/program/ill-typed/issue584.p4
(check_valid_functyp_nesting) Invalid nesting of int inside extern_func(out result bit<16>, in algo enum HashAlgorithm, in base bit<16>, in data bit<32>, in max int) -> void
Error while typechecking p4 file: test/program/ill-typed/issue584.p4

>>> Running typecheck test on test/program/ill-typed/issue600.p4
Typecheck success: test/program/ill-typed/issue600.p4

>>> Running typecheck test on test/program/ill-typed/issue67.p4
(coerce_type) Cannot coerce type int to bool
Error while typechecking p4 file: test/program/ill-typed/issue67.p4

>>> Running typecheck test on test/program/ill-typed/issue764.p4
(check_valid_functyp_nesting) Invalid nesting of int inside extern_func(in x int) -> void
Error while typechecking p4 file: test/program/ill-typed/issue764.p4

>>> Running typecheck test on test/program/ill-typed/issue774-1.p4
(type_call) Don't care argument can only be used for an out function/method argument
Error while typechecking p4 file: test/program/ill-typed/issue774-1.p4

>>> Running typecheck test on test/program/ill-typed/issue774-2.p4
Typecheck success: test/program/ill-typed/issue774-2.p4

>>> Running typecheck test on test/program/ill-typed/issue803-1.p4
(type_instantiation) Ingress is not an instance type
Error while typechecking p4 file: test/program/ill-typed/issue803-1.p4

>>> Running typecheck test on test/program/ill-typed/issue807.p4
(check_valid_functyp_nesting) Invalid nesting of control () inside extern_method( c1 control ()) -> void
Error while typechecking p4 file: test/program/ill-typed/issue807.p4

>>> Running typecheck test on test/program/ill-typed/issue816-1.p4
(check_valid_constyp_nesting) Invalid nesting of package inside control ()
Error while typechecking p4 file: test/program/ill-typed/issue816-1.p4

>>> Running typecheck test on test/program/ill-typed/issue816.p4
(check_valid_functyp_nesting) Invalid nesting of control () inside action(in c1 control (), in c2 control ())
Error while typechecking p4 file: test/program/ill-typed/issue816.p4

>>> Running typecheck test on test/program/ill-typed/issue818.p4
(check_valid_constyp_nesting) Invalid nesting of control () inside extern WrapControl { execute() : extern_method<>() -> void }
Error while typechecking p4 file: test/program/ill-typed/issue818.p4

>>> Running typecheck test on test/program/ill-typed/issue819-1.p4
(specialize_typedef) Type definition extern WrapControls<T1, T2> { execute1() : extern_method<>() -> void
execute2() : extern_method<>() -> void } expects 2 type arguments but 0 were given
Error while typechecking p4 file: test/program/ill-typed/issue819-1.p4

>>> Running typecheck test on test/program/ill-typed/issue819.p4
(eval_type') Type definition MyC1 does not exist
Error while typechecking p4 file: test/program/ill-typed/issue819.p4

>>> Running typecheck test on test/program/ill-typed/key-name.p4
Typecheck success: test/program/ill-typed/key-name.p4

>>> Running typecheck test on test/program/ill-typed/list-error.p4
(check_eq_typ_alpha) Types list<bit<16>> and list<bit<32>> are not equal
Error while typechecking p4 file: test/program/ill-typed/list-error.p4

>>> Running typecheck test on test/program/ill-typed/loop1-err.p4
parser error: File test/program/ill-typed/loop1-err.p4, line 3, characters 9-10
Error while parsing p4 file: test/program/ill-typed/loop1-err.p4

>>> Running typecheck test on test/program/ill-typed/loop2-err.p4
parser error: File test/program/ill-typed/loop2-err.p4, line 5, characters 13-16
Error while parsing p4 file: test/program/ill-typed/loop2-err.p4

>>> Running typecheck test on test/program/ill-typed/loop3-err.p4
parser error: File test/program/ill-typed/loop3-err.p4, line 51, characters 15-17
Error while parsing p4 file: test/program/ill-typed/loop3-err.p4

>>> Running typecheck test on test/program/ill-typed/methodArgDontcare.p4
(coerce_type) Cannot coerce type int to any
Error while typechecking p4 file: test/program/ill-typed/methodArgDontcare.p4

>>> Running typecheck test on test/program/ill-typed/minWidth.p4
Error while parsing p4 file: test/program/ill-typed/minWidth.p4

>>> Running typecheck test on test/program/ill-typed/missing_actions.p4
Typecheck success: test/program/ill-typed/missing_actions.p4

>>> Running typecheck test on test/program/ill-typed/missing_match.p4
(type_table_key) noSuchMatch is not a valid match_kind
Error while typechecking p4 file: test/program/ill-typed/missing_match.p4

>>> Running typecheck test on test/program/ill-typed/module_e.p4
(check_eq_typ_alpha) Types parser (in x bit<1>) and parser (out filter bool) are not equal
Error while typechecking p4 file: test/program/ill-typed/module_e.p4

>>> Running typecheck test on test/program/ill-typed/mux_e.p4
(type_ternop_expr) Condition a must be a boolean
Error while typechecking p4 file: test/program/ill-typed/mux_e.p4

>>> Running typecheck test on test/program/ill-typed/named-fail.p4
(check_named_args) Either all or no arguments must specify the parameter name
Error while typechecking p4 file: test/program/ill-typed/named-fail.p4

>>> Running typecheck test on test/program/ill-typed/named-fail1.p4
(type_func) Function f not found
Error while typechecking p4 file: test/program/ill-typed/named-fail1.p4

>>> Running typecheck test on test/program/ill-typed/neg.p4
(coerce_types_binary_numeric) Cannot coerce types int<8> and int<8>
Error while typechecking p4 file: test/program/ill-typed/neg.p4

>>> Running typecheck test on test/program/ill-typed/newtype-err.p4
(coerce_type) Cannot coerce type bit<32> to type N32 (= bit<32>)
Error while typechecking p4 file: test/program/ill-typed/newtype-err.p4

>>> Running typecheck test on test/program/ill-typed/next.p4
Typecheck success: test/program/ill-typed/next.p4

>>> Running typecheck test on test/program/ill-typed/nostart.p4
(type_parser_states) A "start" state must exist
Error while typechecking p4 file: test/program/ill-typed/nostart.p4

>>> Running typecheck test on test/program/ill-typed/not_bound.p4
(type_func) Function set_nhop not found
Error while typechecking p4 file: test/program/ill-typed/not_bound.p4

>>> Running typecheck test on test/program/ill-typed/p_e.p4
parser error: File test/program/ill-typed/p_e.p4, line 18, characters 0-0
Error while parsing p4 file: test/program/ill-typed/p_e.p4

>>> Running typecheck test on test/program/ill-typed/package.p4
(check_valid_cparam') Constructor parameters must be directionless
Error while typechecking p4 file: test/program/ill-typed/package.p4

>>> Running typecheck test on test/program/ill-typed/param.p4
(check_valid_functyp_nesting) Invalid nesting of extern E { call() : extern_method<>() -> void } inside action( e extern E { call() : extern_method<>() -> void })
Error while typechecking p4 file: test/program/ill-typed/param.p4

>>> Running typecheck test on test/program/ill-typed/parser-arg.p4
(check_valid_functyp_nesting) Invalid nesting of parser () inside parser_apply( p parser ())
Error while typechecking p4 file: test/program/ill-typed/parser-arg.p4

>>> Running typecheck test on test/program/ill-typed/persistent_e.p4
(check_ctk) z is not a compile-time known expression
Error while typechecking p4 file: test/program/ill-typed/persistent_e.p4

>>> Running typecheck test on test/program/ill-typed/pr2918.p4
(check_valid_type_nesting) Invalid nesting of struct S { b = bit<8> } inside set<struct S { b = bit<8> }>
Error while typechecking p4 file: test/program/ill-typed/pr2918.p4

>>> Running typecheck test on test/program/ill-typed/psa-meter2.p4
(check_eq_typ_alpha) Types int and bit<32> are not equal
Error while typechecking p4 file: test/program/ill-typed/psa-meter2.p4

>>> Running typecheck test on test/program/ill-typed/psa-type-hdr.p4
(check_valid_typedef_nesting) Invalid nesting of header ipv4_t { version = bit<4>; ihl = bit<4>; diffserv = bit<8>; totalLen = bit<16>; identification = bit<16>; flags = bit<3>; fragOffset = bit<13>; ttl = bit<8>; protocol = bit<8>; hdrChecksum = bit<16>; srcAddr = bit<32>; dstAddr = bit<32> } inside type IPV4T_t (= header ipv4_t { version = bit<4>; ihl = bit<4>; diffserv = bit<8>; totalLen = bit<16>; identification = bit<16>; flags = bit<3>; fragOffset = bit<13>; ttl = bit<8>; protocol = bit<8>; hdrChecksum = bit<16>; srcAddr = bit<32>; dstAddr = bit<32> })
Error while typechecking p4 file: test/program/ill-typed/psa-type-hdr.p4

>>> Running typecheck test on test/program/ill-typed/push_nonconstant.p4
(check_eq_typ_alpha) Types bit<32> and int are not equal
Error while typechecking p4 file: test/program/ill-typed/push_nonconstant.p4

>>> Running typecheck test on test/program/ill-typed/range_e.p4
(coerce_types_binary) Cannot coerce types bit<2> and bit<3>
Error while typechecking p4 file: test/program/ill-typed/range_e.p4

>>> Running typecheck test on test/program/ill-typed/scope.p4
(type_type_acc_expr) .q is a free identifier
Error while typechecking p4 file: test/program/ill-typed/scope.p4

>>> Running typecheck test on test/program/ill-typed/select-struct.p4
(check_valid_type_nesting) Invalid nesting of struct H { b = bit<12> } inside set<struct H { b = bit<12> }>
Error while typechecking p4 file: test/program/ill-typed/select-struct.p4

>>> Running typecheck test on test/program/ill-typed/select-varbits.p4
(check_valid_type_nesting) Invalid nesting of varbit<12> inside set<varbit<12>>
Error while typechecking p4 file: test/program/ill-typed/select-varbits.p4

>>> Running typecheck test on test/program/ill-typed/self-call.p4
(type_instantiation) c is not an instance type
Error while typechecking p4 file: test/program/ill-typed/self-call.p4

>>> Running typecheck test on test/program/ill-typed/serEnumImplCast.p4
Typecheck success: test/program/ill-typed/serEnumImplCast.p4

>>> Running typecheck test on test/program/ill-typed/serenum-type.p4
(coerce_type) Cannot coerce type int to type EthT (= type Base2_t (= type Base1_t (= bit<16>)))
Error while typechecking p4 file: test/program/ill-typed/serenum-type.p4

>>> Running typecheck test on test/program/ill-typed/serenum-typedef.p4
(coerce_type) Cannot coerce type int to type Base_t (= bit<16>)
Error while typechecking p4 file: test/program/ill-typed/serenum-typedef.p4

>>> Running typecheck test on test/program/ill-typed/shift-int-non-const.p4
Typecheck success: test/program/ill-typed/shift-int-non-const.p4

>>> Running typecheck test on test/program/ill-typed/shift_e.p4
parser error: File test/program/ill-typed/shift_e.p4, line 20, characters 24-25
Error while parsing p4 file: test/program/ill-typed/shift_e.p4

>>> Running typecheck test on test/program/ill-typed/signed.p4
(coerce_type) Cannot coerce type int<8> to bit<8>
Error while typechecking p4 file: test/program/ill-typed/signed.p4

>>> Running typecheck test on test/program/ill-typed/signs.p4
(coerce_type) Cannot coerce type bit<8> to int<8>
Error while typechecking p4 file: test/program/ill-typed/signs.p4

>>> Running typecheck test on test/program/ill-typed/slice_out_of_bound.p4
(type_bitstring_acc_expr) Invalid slice [2:5] for bit<4>
Error while typechecking p4 file: test/program/ill-typed/slice_out_of_bound.p4

>>> Running typecheck test on test/program/ill-typed/spec-ex32_e.p4
Typecheck success: test/program/ill-typed/spec-ex32_e.p4

>>> Running typecheck test on test/program/ill-typed/spec-issue1297-string-cat-err-0.p4
(coerce_types_binary_numeric) Cannot coerce types string and string
Error while typechecking p4 file: test/program/ill-typed/spec-issue1297-string-cat-err-0.p4

>>> Running typecheck test on test/program/ill-typed/spec-issue1297-string-cat-err-1.p4
(coerce_types_binary_numeric) Cannot coerce types string and int
Error while typechecking p4 file: test/program/ill-typed/spec-issue1297-string-cat-err-1.p4

>>> Running typecheck test on test/program/ill-typed/spec-issue1297-string-cat-err-2-anno.p4
Typecheck success: test/program/ill-typed/spec-issue1297-string-cat-err-2-anno.p4

>>> Running typecheck test on test/program/ill-typed/spec-issue1297-string-cat-err-3-anno.p4
Typecheck success: test/program/ill-typed/spec-issue1297-string-cat-err-3-anno.p4

>>> Running typecheck test on test/program/ill-typed/spec-issue563.p4
(eval_type') Type definition A does not exist
Error while typechecking p4 file: test/program/ill-typed/spec-issue563.p4

>>> Running typecheck test on test/program/ill-typed/stack-const-index-out-of-bounds-bmv2.p4
(type_array_acc_expr) Index -1 out of range for h.hs
Error while typechecking p4 file: test/program/ill-typed/stack-const-index-out-of-bounds-bmv2.p4

>>> Running typecheck test on test/program/ill-typed/stack1_e.p4
Error while typechecking p4 file: test/program/ill-typed/stack1_e.p4

>>> Running typecheck test on test/program/ill-typed/stack2.p4
(coerce_type) Cannot coerce type header h {  }[3] to header h {  }[5]
Error while typechecking p4 file: test/program/ill-typed/stack2.p4

>>> Running typecheck test on test/program/ill-typed/stack3.p4
Error while typechecking p4 file: test/program/ill-typed/stack3.p4

>>> Running typecheck test on test/program/ill-typed/stack_e.p4
(check_valid_type_nesting) Invalid nesting of struct s {  } inside struct s {  }[5]
Error while typechecking p4 file: test/program/ill-typed/stack_e.p4

>>> Running typecheck test on test/program/ill-typed/string-e.p4
(check_valid_functyp_nesting) Invalid nesting of string inside extern_func(in s string) -> void
Error while typechecking p4 file: test/program/ill-typed/string-e.p4

>>> Running typecheck test on test/program/ill-typed/string-e1.p4
(check_valid_typedef_nesting) Invalid nesting of string inside struct S<> { s = string }
Error while typechecking p4 file: test/program/ill-typed/string-e1.p4

>>> Running typecheck test on test/program/ill-typed/string-e2.p4
(check_valid_functyp_nesting) Invalid nesting of string inside extern_func(in data string) -> void
Error while typechecking p4 file: test/program/ill-typed/string-e2.p4

>>> Running typecheck test on test/program/ill-typed/struct_e.p4
(type_expr_acc_expr) Member data does not exist in v
Error while typechecking p4 file: test/program/ill-typed/struct_e.p4

>>> Running typecheck test on test/program/ill-typed/structure-valued-expr-errs-1.p4
(coerce_type) Cannot coerce type seq<> to header h1_t { f1 = bit<8> }
Error while typechecking p4 file: test/program/ill-typed/structure-valued-expr-errs-1.p4

>>> Running typecheck test on test/program/ill-typed/structure-valued-expr-errs-2.p4
parser error: File test/program/ill-typed/structure-valued-expr-errs-2.p4, line 106, characters 27-28
Error while parsing p4 file: test/program/ill-typed/structure-valued-expr-errs-2.p4

>>> Running typecheck test on test/program/ill-typed/structured-annotation-e.p4
parser error: File test/program/ill-typed/structured-annotation-e.p4, line 1, characters 22-23
Error while parsing p4 file: test/program/ill-typed/structured-annotation-e.p4

>>> Running typecheck test on test/program/ill-typed/structured-annotation-e1.p4
Typecheck success: test/program/ill-typed/structured-annotation-e1.p4

>>> Running typecheck test on test/program/ill-typed/structured-annotation-e2.p4
Typecheck success: test/program/ill-typed/structured-annotation-e2.p4

>>> Running typecheck test on test/program/ill-typed/structured-annotation-e3.p4
Typecheck success: test/program/ill-typed/structured-annotation-e3.p4

>>> Running typecheck test on test/program/ill-typed/table-entries-decl-order.p4
Typecheck success: test/program/ill-typed/table-entries-decl-order.p4

>>> Running typecheck test on test/program/ill-typed/table-entries-exact-ternary.p4
(type_table_entry_keysets) Number of select keys must match the number of cases
Error while typechecking p4 file: test/program/ill-typed/table-entries-exact-ternary.p4

>>> Running typecheck test on test/program/ill-typed/table-entries-exact.p4
(type_table_entry_keysets) Number of select keys must match the number of cases
Error while typechecking p4 file: test/program/ill-typed/table-entries-exact.p4

>>> Running typecheck test on test/program/ill-typed/table-entries-lpm-2.p4
Error while typechecking p4 file: test/program/ill-typed/table-entries-lpm-2.p4

>>> Running typecheck test on test/program/ill-typed/table-entries-lpm.p4
Error while typechecking p4 file: test/program/ill-typed/table-entries-lpm.p4

>>> Running typecheck test on test/program/ill-typed/table-entries-optional-2-bmv2.p4
(type_action_keyset) match_kind optional cannot use mask expression 
Error while typechecking p4 file: test/program/ill-typed/table-entries-optional-2-bmv2.p4

>>> Running typecheck test on test/program/ill-typed/table-entries-outside-table.p4
parser error: File test/program/ill-typed/table-entries-outside-table.p4, line 68, characters 10-17
Error while parsing p4 file: test/program/ill-typed/table-entries-outside-table.p4

>>> Running typecheck test on test/program/ill-typed/table-entries-range.p4
(type_table_entry_keysets) Number of select keys must match the number of cases
Error while typechecking p4 file: test/program/ill-typed/table-entries-range.p4

>>> Running typecheck test on test/program/ill-typed/table-entries-ternary.p4
(type_action_keyset) match_kind ternary cannot use range expression 
Error while typechecking p4 file: test/program/ill-typed/table-entries-ternary.p4

>>> Running typecheck test on test/program/ill-typed/template_e.p4
(check_distinct_names) Names are not distinct
Error while typechecking p4 file: test/program/ill-typed/template_e.p4

>>> Running typecheck test on test/program/ill-typed/tuple-left.p4
parser error: File test/program/ill-typed/tuple-left.p4, line 21, characters 11-12
Error while parsing p4 file: test/program/ill-typed/tuple-left.p4

>>> Running typecheck test on test/program/ill-typed/tuple-newtype.p4
(check_valid_typedef_nesting) Invalid nesting of tuple<bit<1>> inside type T (= tuple<bit<1>>)
Error while typechecking p4 file: test/program/ill-typed/tuple-newtype.p4

>>> Running typecheck test on test/program/ill-typed/tuple-to-header.p4
(coerce_type) Cannot coerce type tuple<bit<32>> to header H { x = bit<32> }
Error while typechecking p4 file: test/program/ill-typed/tuple-to-header.p4

>>> Running typecheck test on test/program/ill-typed/twovarbit.p4
Typecheck success: test/program/ill-typed/twovarbit.p4

>>> Running typecheck test on test/program/ill-typed/type-field.p4
(type_type_acc_expr) struct h<> { d = header d_t { f = bit<32> } } cannot be accessed
Error while typechecking p4 file: test/program/ill-typed/type-field.p4

>>> Running typecheck test on test/program/ill-typed/type-in-expr-lex0.p4
parser error: File test/program/ill-typed/type-in-expr-lex0.p4, line 8, characters 25-26
Error while parsing p4 file: test/program/ill-typed/type-in-expr-lex0.p4

>>> Running typecheck test on test/program/ill-typed/type-in-expr-lex1.p4
parser error: File test/program/ill-typed/type-in-expr-lex1.p4, line 8, characters 21-22
Error while parsing p4 file: test/program/ill-typed/type-in-expr-lex1.p4

>>> Running typecheck test on test/program/ill-typed/type-in-expr.p4
(type_control_decl) Control declarations cannot be generic
Error while typechecking p4 file: test/program/ill-typed/type-in-expr.p4

>>> Running typecheck test on test/program/ill-typed/type-params_e.p4
(eval_type') Type definition D does not exist
Error while typechecking p4 file: test/program/ill-typed/type-params_e.p4

>>> Running typecheck test on test/program/ill-typed/typecheck1_e.p4
(coerce_type_unary) Cannot coerce type bool
Error while typechecking p4 file: test/program/ill-typed/typecheck1_e.p4

>>> Running typecheck test on test/program/ill-typed/typecheck_e.p4
(type_control_decl) Control declarations cannot be generic
Error while typechecking p4 file: test/program/ill-typed/typecheck_e.p4

>>> Running typecheck test on test/program/ill-typed/typedef-and-type-definitions.p4
(check_valid_typedef_nesting) Invalid nesting of int inside type intT_t (= int)
Error while typechecking p4 file: test/program/ill-typed/typedef-and-type-definitions.p4

>>> Running typecheck test on test/program/ill-typed/underscore1_e.p4
parser error: File test/program/ill-typed/underscore1_e.p4, line 17, characters 8-9
Error while parsing p4 file: test/program/ill-typed/underscore1_e.p4

>>> Running typecheck test on test/program/ill-typed/underscore2_e.p4
parser error: File test/program/ill-typed/underscore2_e.p4, line 19, characters 12-13
Error while parsing p4 file: test/program/ill-typed/underscore2_e.p4

>>> Running typecheck test on test/program/ill-typed/underscore3_e.p4
parser error: File test/program/ill-typed/underscore3_e.p4, line 16, characters 10-11
Error while parsing p4 file: test/program/ill-typed/underscore3_e.p4

>>> Running typecheck test on test/program/ill-typed/underscore_e.p4
parser error: File test/program/ill-typed/underscore_e.p4, line 16, characters 12-13
Error while parsing p4 file: test/program/ill-typed/underscore_e.p4

>>> Running typecheck test on test/program/ill-typed/virtual1.p4
(coerce_type) Cannot coerce type bit<16> to bool
Error while typechecking p4 file: test/program/ill-typed/virtual1.p4

>>> Running typecheck test on test/program/ill-typed/virtual2.p4
(coerce_type) Cannot coerce type bit<16> to void
Error while typechecking p4 file: test/program/ill-typed/virtual2.p4

>>> Running typecheck test on test/program/ill-typed/virtual3.p4
(type_return_stmt) Function must return a value of type bit<16>
Error while typechecking p4 file: test/program/ill-typed/virtual3.p4

>>> Running typecheck test on test/program/ill-typed/virtual4.p4
(type_instantiation_decl) Abstract method g(ix) was not declared
Error while typechecking p4 file: test/program/ill-typed/virtual4.p4

>>> Running typecheck test on test/program/ill-typed/virtual5.p4
(type_instantiation_decl) Abstract method g() was not declared
Error while typechecking p4 file: test/program/ill-typed/virtual5.p4

>>> Running typecheck test on test/program/ill-typed/virtual6.p4
(type_instantiation_decl) Abstract method g() was not defined
Error while typechecking p4 file: test/program/ill-typed/virtual6.p4

>>> Running typecheck test on test/program/ill-typed/wrong-cast.p4
(type_cast_expr) Invalid cast from int<2> to bool
Error while typechecking p4 file: test/program/ill-typed/wrong-cast.p4

<<<<<<< HEAD
Parser on file: [PASS] 266/299 (88.96%) [FAIL] 33/299 (11.04%)
Typecheck: [PASS] 187/266 (70.30%) [FAIL] 79/266 (29.70%)
=======
Parser on file: [PASS] 265/299 (88.63%) [FAIL] 34/299 (11.37%)
Typecheck: [PASS] 202/265 (76.23%) [FAIL] 63/265 (23.77%)
>>>>>>> 9bcb38ee
<|MERGE_RESOLUTION|>--- conflicted
+++ resolved
@@ -480,13 +480,8 @@
 Error while typechecking p4 file: test/program/ill-typed/issue3197-e.p4
 
 >>> Running typecheck test on test/program/ill-typed/issue3210.p4
-<<<<<<< HEAD
 parser error: File test/program/ill-typed/issue3210.p4, line 9, characters 5-6
 Error while parsing p4 file: test/program/ill-typed/issue3210.p4
-=======
-(check_instantiation_site) parser () cannot be instantiated in Function
-Error while typechecking p4 file: test/program/ill-typed/issue3210.p4
->>>>>>> 9bcb38ee
 
 >>> Running typecheck test on test/program/ill-typed/issue3221.p4
 (type_cast_expr) Invalid cast from bit<2> to type t1 (= bit<1>)
@@ -504,21 +499,12 @@
 Error while typechecking p4 file: test/program/ill-typed/issue3264.p4
 
 >>> Running typecheck test on test/program/ill-typed/issue3271-1.p4
-<<<<<<< HEAD
 parser error: File test/program/ill-typed/issue3271-1.p4, line 23, characters 7-8
 Error while parsing p4 file: test/program/ill-typed/issue3271-1.p4
 
 >>> Running typecheck test on test/program/ill-typed/issue3271.p4
 parser error: File test/program/ill-typed/issue3271.p4, line 3, characters 7-8
 Error while parsing p4 file: test/program/ill-typed/issue3271.p4
-=======
-(check_instantiation_site) extern g1 { f() : extern_method<>() -> void } cannot be instantiated in Function
-Error while typechecking p4 file: test/program/ill-typed/issue3271-1.p4
-
->>> Running typecheck test on test/program/ill-typed/issue3271.p4
-(check_instantiation_site) package cannot be instantiated in Function
-Error while typechecking p4 file: test/program/ill-typed/issue3271.p4
->>>>>>> 9bcb38ee
 
 >>> Running typecheck test on test/program/ill-typed/issue3273.p4
 Typecheck success: test/program/ill-typed/issue3273.p4
@@ -1142,10 +1128,5 @@
 (type_cast_expr) Invalid cast from int<2> to bool
 Error while typechecking p4 file: test/program/ill-typed/wrong-cast.p4
 
-<<<<<<< HEAD
 Parser on file: [PASS] 266/299 (88.96%) [FAIL] 33/299 (11.04%)
-Typecheck: [PASS] 187/266 (70.30%) [FAIL] 79/266 (29.70%)
-=======
-Parser on file: [PASS] 265/299 (88.63%) [FAIL] 34/299 (11.37%)
-Typecheck: [PASS] 202/265 (76.23%) [FAIL] 63/265 (23.77%)
->>>>>>> 9bcb38ee
+Typecheck: [PASS] 202/266 (75.94%) [FAIL] 64/266 (24.06%)