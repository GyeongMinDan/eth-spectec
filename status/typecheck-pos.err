--- conflicted
+++ resolved
@@ -1,22 +1,24 @@
-<<<<<<< HEAD
-test/program/well-typed/pragma-string.p4:25:14: warning: missing terminating " character
-   25 | @pragma name "string with
-      |              ^
-test/program/well-typed/pragma-string.p4:26:8: warning: missing terminating " character
-   26 | newline"
-      |        ^
-test/program/well-typed/specIssue884.p4:38:9: warning: missing terminating " character
-   38 |         "1000100
-      |         ^
-test/program/well-typed/specIssue884.p4:41:17: warning: missing terminating " character
-   41 |          0001001") hamming;
-      |                 ^
-test/program/well-typed/string_anno.p4:21:7: warning: missing terminating " character
-   21 | @name("string with
-      |       ^
-test/program/well-typed/string_anno.p4:22:8: warning: missing terminating " character
-   22 | newline") const bit d = 1;
-      |        ^
+test/program/well-typed/pragma-string.p4:25:14: warning: missing terminating '"' character [-Winvalid-pp-token]
+@pragma name "string with
+             ^
+test/program/well-typed/pragma-string.p4:26:8: warning: missing terminating '"' character [-Winvalid-pp-token]
+newline"
+       ^
+2 warnings generated.
+test/program/well-typed/specIssue884.p4:38:9: warning: missing terminating '"' character [-Winvalid-pp-token]
+        "1000100
+        ^
+test/program/well-typed/specIssue884.p4:41:17: warning: missing terminating '"' character [-Winvalid-pp-token]
+         0001001") hamming;
+                ^
+2 warnings generated.
+test/program/well-typed/string_anno.p4:21:7: warning: missing terminating '"' character [-Winvalid-pp-token]
+@name("string with
+      ^
+test/program/well-typed/string_anno.p4:22:8: warning: missing terminating '"' character [-Winvalid-pp-token]
+newline") const bit d = 1;
+       ^
+2 warnings generated.
 (check_priority) Warning: Duplicate priority 40
 (check_priority) Warning: Duplicate priority 40
 (check_priority) Warning: Duplicate priority 40
@@ -38,27 +40,4 @@
 (check_priority) Warning: Duplicate priority 2001
 (check_priority) Warning: Duplicate priority 2001
 (check_priority) Warning: Duplicate priority 2001
-(check_priority) Warning: entries_out_of_priority_order
-=======
-test/program/well-typed/pragma-string.p4:25:14: warning: missing terminating '"' character [-Winvalid-pp-token]
-@pragma name "string with
-             ^
-test/program/well-typed/pragma-string.p4:26:8: warning: missing terminating '"' character [-Winvalid-pp-token]
-newline"
-       ^
-2 warnings generated.
-test/program/well-typed/specIssue884.p4:38:9: warning: missing terminating '"' character [-Winvalid-pp-token]
-        "1000100
-        ^
-test/program/well-typed/specIssue884.p4:41:17: warning: missing terminating '"' character [-Winvalid-pp-token]
-         0001001") hamming;
-                ^
-2 warnings generated.
-test/program/well-typed/string_anno.p4:21:7: warning: missing terminating '"' character [-Winvalid-pp-token]
-@name("string with
-      ^
-test/program/well-typed/string_anno.p4:22:8: warning: missing terminating '"' character [-Winvalid-pp-token]
-newline") const bit d = 1;
-       ^
-2 warnings generated.
->>>>>>> fb48e51d
+(check_priority) Warning: entries_out_of_priority_order