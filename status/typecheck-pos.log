<<<<<<< HEAD
Running typecheck tests on 1021 files
=======
Running typecheck tests on 1020 files
>>>>>>> fb48e51d


>>> Running typecheck test on test/program/well-typed/action-bind.p4
Typecheck success: test/program/well-typed/action-bind.p4

>>> Running typecheck test on test/program/well-typed/action-synth.p4
Typecheck success: test/program/well-typed/action-synth.p4

>>> Running typecheck test on test/program/well-typed/action-uses.p4
Typecheck success: test/program/well-typed/action-uses.p4

>>> Running typecheck test on test/program/well-typed/actionAnnotations.p4
Typecheck success: test/program/well-typed/actionAnnotations.p4

>>> Running typecheck test on test/program/well-typed/action_call_ebpf.p4
Typecheck success: test/program/well-typed/action_call_ebpf.p4

>>> Running typecheck test on test/program/well-typed/action_call_table_ebpf.p4
Typecheck success: test/program/well-typed/action_call_table_ebpf.p4

>>> Running typecheck test on test/program/well-typed/action_call_ubpf.p4
Typecheck success: test/program/well-typed/action_call_ubpf.p4

>>> Running typecheck test on test/program/well-typed/action_fwd_ubpf.p4
Typecheck success: test/program/well-typed/action_fwd_ubpf.p4

>>> Running typecheck test on test/program/well-typed/action_param.p4
Typecheck success: test/program/well-typed/action_param.p4

>>> Running typecheck test on test/program/well-typed/action_param1.p4
Typecheck success: test/program/well-typed/action_param1.p4

>>> Running typecheck test on test/program/well-typed/action_selector_unused-bmv2.p4
Typecheck success: test/program/well-typed/action_selector_unused-bmv2.p4

>>> Running typecheck test on test/program/well-typed/advance_ebpf.p4
Typecheck success: test/program/well-typed/advance_ebpf.p4

>>> Running typecheck test on test/program/well-typed/advance_ubpf.p4
Typecheck success: test/program/well-typed/advance_ubpf.p4

>>> Running typecheck test on test/program/well-typed/after-return.p4
Typecheck success: test/program/well-typed/after-return.p4

>>> Running typecheck test on test/program/well-typed/alias.p4
Typecheck success: test/program/well-typed/alias.p4

>>> Running typecheck test on test/program/well-typed/annotation-bug.p4
Typecheck success: test/program/well-typed/annotation-bug.p4

>>> Running typecheck test on test/program/well-typed/annotation-inline-propagate.p4
Typecheck success: test/program/well-typed/annotation-inline-propagate.p4

>>> Running typecheck test on test/program/well-typed/annotations.p4
Typecheck success: test/program/well-typed/annotations.p4

>>> Running typecheck test on test/program/well-typed/apply-cf.p4
Typecheck success: test/program/well-typed/apply-cf.p4

>>> Running typecheck test on test/program/well-typed/apply.p4
Typecheck success: test/program/well-typed/apply.p4

>>> Running typecheck test on test/program/well-typed/arch1.p4
Typecheck success: test/program/well-typed/arch1.p4

>>> Running typecheck test on test/program/well-typed/arch2.p4
Typecheck success: test/program/well-typed/arch2.p4

>>> Running typecheck test on test/program/well-typed/arch3.p4
Typecheck success: test/program/well-typed/arch3.p4

>>> Running typecheck test on test/program/well-typed/arith-bmv2.p4
Typecheck success: test/program/well-typed/arith-bmv2.p4

>>> Running typecheck test on test/program/well-typed/arith-inline-bmv2.p4
Typecheck success: test/program/well-typed/arith-inline-bmv2.p4

>>> Running typecheck test on test/program/well-typed/arith-inline-skeleton.p4
Typecheck success: test/program/well-typed/arith-inline-skeleton.p4

>>> Running typecheck test on test/program/well-typed/arith-skeleton.p4
Typecheck success: test/program/well-typed/arith-skeleton.p4

>>> Running typecheck test on test/program/well-typed/arith1-bmv2.p4
Typecheck success: test/program/well-typed/arith1-bmv2.p4

>>> Running typecheck test on test/program/well-typed/arith2-bmv2.p4
Typecheck success: test/program/well-typed/arith2-bmv2.p4

>>> Running typecheck test on test/program/well-typed/arith2-inline-bmv2.p4
Typecheck success: test/program/well-typed/arith2-inline-bmv2.p4

>>> Running typecheck test on test/program/well-typed/arith3-bmv2.p4
Typecheck success: test/program/well-typed/arith3-bmv2.p4

>>> Running typecheck test on test/program/well-typed/arith4-bmv2.p4
Typecheck success: test/program/well-typed/arith4-bmv2.p4

>>> Running typecheck test on test/program/well-typed/arith5-bmv2.p4
Typecheck success: test/program/well-typed/arith5-bmv2.p4

>>> Running typecheck test on test/program/well-typed/array-copy-bmv2.p4
Typecheck success: test/program/well-typed/array-copy-bmv2.p4

>>> Running typecheck test on test/program/well-typed/array_field.p4
Typecheck success: test/program/well-typed/array_field.p4

>>> Running typecheck test on test/program/well-typed/array_field1.p4
Typecheck success: test/program/well-typed/array_field1.p4

>>> Running typecheck test on test/program/well-typed/assign.p4
Typecheck success: test/program/well-typed/assign.p4

>>> Running typecheck test on test/program/well-typed/basic2-bmv2.p4
Typecheck success: test/program/well-typed/basic2-bmv2.p4

>>> Running typecheck test on test/program/well-typed/basic_routing-bmv2.p4
Typecheck success: test/program/well-typed/basic_routing-bmv2.p4

>>> Running typecheck test on test/program/well-typed/bit0-bmv2.p4
Typecheck success: test/program/well-typed/bit0-bmv2.p4

>>> Running typecheck test on test/program/well-typed/bitExtract.p4
Typecheck success: test/program/well-typed/bitExtract.p4

>>> Running typecheck test on test/program/well-typed/bitwise-and.p4
Typecheck success: test/program/well-typed/bitwise-and.p4

>>> Running typecheck test on test/program/well-typed/bitwise-cast.p4
Typecheck success: test/program/well-typed/bitwise-cast.p4

>>> Running typecheck test on test/program/well-typed/bool_cast.p4
Typecheck success: test/program/well-typed/bool_cast.p4

>>> Running typecheck test on test/program/well-typed/bool_double_cast.p4
Typecheck success: test/program/well-typed/bool_double_cast.p4

>>> Running typecheck test on test/program/well-typed/bool_ebpf.p4
Typecheck success: test/program/well-typed/bool_ebpf.p4

>>> Running typecheck test on test/program/well-typed/bool_to_bit_cast.p4
Typecheck success: test/program/well-typed/bool_to_bit_cast.p4

>>> Running typecheck test on test/program/well-typed/bvec-hdr-bmv2.p4
Typecheck success: test/program/well-typed/bvec-hdr-bmv2.p4

>>> Running typecheck test on test/program/well-typed/bvec_union-bmv2.p4
Typecheck success: test/program/well-typed/bvec_union-bmv2.p4

>>> Running typecheck test on test/program/well-typed/call.p4
Typecheck success: test/program/well-typed/call.p4

>>> Running typecheck test on test/program/well-typed/cases.p4
Typecheck success: test/program/well-typed/cases.p4

>>> Running typecheck test on test/program/well-typed/cast-call.p4
Typecheck success: test/program/well-typed/cast-call.p4

>>> Running typecheck test on test/program/well-typed/cast.p4
Typecheck success: test/program/well-typed/cast.p4

>>> Running typecheck test on test/program/well-typed/cast_noop.p4
Typecheck success: test/program/well-typed/cast_noop.p4

>>> Running typecheck test on test/program/well-typed/chain.p4
Typecheck success: test/program/well-typed/chain.p4

>>> Running typecheck test on test/program/well-typed/chain1.p4
Typecheck success: test/program/well-typed/chain1.p4

>>> Running typecheck test on test/program/well-typed/checksum-l4-bmv2.p4
Typecheck success: test/program/well-typed/checksum-l4-bmv2.p4

>>> Running typecheck test on test/program/well-typed/checksum1-bmv2.p4
Typecheck success: test/program/well-typed/checksum1-bmv2.p4

>>> Running typecheck test on test/program/well-typed/checksum2-bmv2.p4
Typecheck success: test/program/well-typed/checksum2-bmv2.p4

>>> Running typecheck test on test/program/well-typed/checksum3-bmv2.p4
Typecheck success: test/program/well-typed/checksum3-bmv2.p4

>>> Running typecheck test on test/program/well-typed/complex.p4
Typecheck success: test/program/well-typed/complex.p4

>>> Running typecheck test on test/program/well-typed/complex1.p4
Typecheck success: test/program/well-typed/complex1.p4

>>> Running typecheck test on test/program/well-typed/complex10.p4
Typecheck success: test/program/well-typed/complex10.p4

>>> Running typecheck test on test/program/well-typed/complex2.p4
Typecheck success: test/program/well-typed/complex2.p4

>>> Running typecheck test on test/program/well-typed/complex3.p4
Typecheck success: test/program/well-typed/complex3.p4

>>> Running typecheck test on test/program/well-typed/complex4.p4
Typecheck success: test/program/well-typed/complex4.p4

>>> Running typecheck test on test/program/well-typed/complex5.p4
Typecheck success: test/program/well-typed/complex5.p4

>>> Running typecheck test on test/program/well-typed/complex6.p4
Typecheck success: test/program/well-typed/complex6.p4

>>> Running typecheck test on test/program/well-typed/complex8.p4
Typecheck success: test/program/well-typed/complex8.p4

>>> Running typecheck test on test/program/well-typed/complex9.p4
Typecheck success: test/program/well-typed/complex9.p4

>>> Running typecheck test on test/program/well-typed/concat-bmv2.p4
Typecheck success: test/program/well-typed/concat-bmv2.p4

>>> Running typecheck test on test/program/well-typed/concat-fold.p4
Typecheck success: test/program/well-typed/concat-fold.p4

>>> Running typecheck test on test/program/well-typed/concat.p4
Typecheck success: test/program/well-typed/concat.p4

>>> Running typecheck test on test/program/well-typed/const.p4
Typecheck success: test/program/well-typed/const.p4

>>> Running typecheck test on test/program/well-typed/constant-fold-infint.p4
Typecheck success: test/program/well-typed/constant-fold-infint.p4

>>> Running typecheck test on test/program/well-typed/constant-in-calculation-bmv2.p4
Typecheck success: test/program/well-typed/constant-in-calculation-bmv2.p4

>>> Running typecheck test on test/program/well-typed/constants.p4
Typecheck success: test/program/well-typed/constants.p4

>>> Running typecheck test on test/program/well-typed/constsigned.p4
Typecheck success: test/program/well-typed/constsigned.p4

>>> Running typecheck test on test/program/well-typed/control-as-param.p4
Typecheck success: test/program/well-typed/control-as-param.p4

>>> Running typecheck test on test/program/well-typed/control-hs-index-test1.p4
Typecheck success: test/program/well-typed/control-hs-index-test1.p4

>>> Running typecheck test on test/program/well-typed/control-hs-index-test2.p4
Typecheck success: test/program/well-typed/control-hs-index-test2.p4

>>> Running typecheck test on test/program/well-typed/control-hs-index-test3.p4
Typecheck success: test/program/well-typed/control-hs-index-test3.p4

>>> Running typecheck test on test/program/well-typed/control-hs-index-test4.p4
Typecheck success: test/program/well-typed/control-hs-index-test4.p4

>>> Running typecheck test on test/program/well-typed/control-hs-index-test5.p4
Typecheck success: test/program/well-typed/control-hs-index-test5.p4

>>> Running typecheck test on test/program/well-typed/control-hs-index-test6.p4
Typecheck success: test/program/well-typed/control-hs-index-test6.p4

>>> Running typecheck test on test/program/well-typed/copy.p4
Typecheck success: test/program/well-typed/copy.p4

>>> Running typecheck test on test/program/well-typed/copyprop1.p4
Typecheck success: test/program/well-typed/copyprop1.p4

>>> Running typecheck test on test/program/well-typed/copyprop2.p4
Typecheck success: test/program/well-typed/copyprop2.p4

>>> Running typecheck test on test/program/well-typed/count_add_ebpf.p4
Typecheck success: test/program/well-typed/count_add_ebpf.p4

>>> Running typecheck test on test/program/well-typed/count_ebpf.p4
Typecheck success: test/program/well-typed/count_ebpf.p4

>>> Running typecheck test on test/program/well-typed/crash-typechecker.p4
Typecheck success: test/program/well-typed/crash-typechecker.p4

>>> Running typecheck test on test/program/well-typed/crc32-bmv2.p4
Typecheck success: test/program/well-typed/crc32-bmv2.p4

>>> Running typecheck test on test/program/well-typed/csum_ubpf.p4
Typecheck success: test/program/well-typed/csum_ubpf.p4

>>> Running typecheck test on test/program/well-typed/custom-type-restricted-fields.p4
Typecheck success: test/program/well-typed/custom-type-restricted-fields.p4

>>> Running typecheck test on test/program/well-typed/dash/dash-pipeline-pna-dpdk.p4
Typecheck success: test/program/well-typed/dash/dash-pipeline-pna-dpdk.p4

>>> Running typecheck test on test/program/well-typed/decl.p4
Typecheck success: test/program/well-typed/decl.p4

>>> Running typecheck test on test/program/well-typed/decl2.p4
Typecheck success: test/program/well-typed/decl2.p4

>>> Running typecheck test on test/program/well-typed/def-use.p4
Typecheck success: test/program/well-typed/def-use.p4

>>> Running typecheck test on test/program/well-typed/default-action-arg-bmv2.p4
Typecheck success: test/program/well-typed/default-action-arg-bmv2.p4

>>> Running typecheck test on test/program/well-typed/default-initializer.p4
Typecheck success: test/program/well-typed/default-initializer.p4

>>> Running typecheck test on test/program/well-typed/default-switch.p4
Typecheck success: test/program/well-typed/default-switch.p4

>>> Running typecheck test on test/program/well-typed/default.p4
Typecheck success: test/program/well-typed/default.p4

>>> Running typecheck test on test/program/well-typed/default2.p4
Typecheck success: test/program/well-typed/default2.p4

>>> Running typecheck test on test/program/well-typed/default_action-bmv2.p4
Typecheck success: test/program/well-typed/default_action-bmv2.p4

>>> Running typecheck test on test/program/well-typed/default_action_ubpf.p4
Typecheck success: test/program/well-typed/default_action_ubpf.p4

>>> Running typecheck test on test/program/well-typed/deletekey.p4
Typecheck success: test/program/well-typed/deletekey.p4

>>> Running typecheck test on test/program/well-typed/direct-action.p4
Typecheck success: test/program/well-typed/direct-action.p4

>>> Running typecheck test on test/program/well-typed/direct-action1.p4
Typecheck success: test/program/well-typed/direct-action1.p4

>>> Running typecheck test on test/program/well-typed/direct-call.p4
Typecheck success: test/program/well-typed/direct-call.p4

>>> Running typecheck test on test/program/well-typed/direct-call1.p4
Typecheck success: test/program/well-typed/direct-call1.p4

>>> Running typecheck test on test/program/well-typed/direct-call2.p4
Typecheck success: test/program/well-typed/direct-call2.p4

>>> Running typecheck test on test/program/well-typed/drop-bmv2.p4
Typecheck success: test/program/well-typed/drop-bmv2.p4

>>> Running typecheck test on test/program/well-typed/duplicateMethod.p4
Typecheck success: test/program/well-typed/duplicateMethod.p4

>>> Running typecheck test on test/program/well-typed/ebpf_checksum_extern.p4
Typecheck success: test/program/well-typed/ebpf_checksum_extern.p4

>>> Running typecheck test on test/program/well-typed/ebpf_conntrack_extern.p4
Typecheck success: test/program/well-typed/ebpf_conntrack_extern.p4

>>> Running typecheck test on test/program/well-typed/ebpf_headers.p4
Typecheck success: test/program/well-typed/ebpf_headers.p4

>>> Running typecheck test on test/program/well-typed/empty-bmv2.p4
Typecheck success: test/program/well-typed/empty-bmv2.p4

>>> Running typecheck test on test/program/well-typed/empty.p4
Typecheck success: test/program/well-typed/empty.p4

>>> Running typecheck test on test/program/well-typed/emptyTuple.p4
Typecheck success: test/program/well-typed/emptyTuple.p4

>>> Running typecheck test on test/program/well-typed/entries-prio.p4
Typecheck success: test/program/well-typed/entries-prio.p4

>>> Running typecheck test on test/program/well-typed/enum-bmv2.p4
Typecheck success: test/program/well-typed/enum-bmv2.p4

>>> Running typecheck test on test/program/well-typed/enum-folding.p4
Typecheck success: test/program/well-typed/enum-folding.p4

>>> Running typecheck test on test/program/well-typed/enum.p4
Typecheck success: test/program/well-typed/enum.p4

>>> Running typecheck test on test/program/well-typed/enumCast.p4
Typecheck success: test/program/well-typed/enumCast.p4

>>> Running typecheck test on test/program/well-typed/equality-bmv2.p4
Typecheck success: test/program/well-typed/equality-bmv2.p4

>>> Running typecheck test on test/program/well-typed/equality-varbit-bmv2.p4
Typecheck success: test/program/well-typed/equality-varbit-bmv2.p4

>>> Running typecheck test on test/program/well-typed/equality.p4
Typecheck success: test/program/well-typed/equality.p4

>>> Running typecheck test on test/program/well-typed/ex1.p4
Typecheck success: test/program/well-typed/ex1.p4

>>> Running typecheck test on test/program/well-typed/exit1.p4
Typecheck success: test/program/well-typed/exit1.p4

>>> Running typecheck test on test/program/well-typed/exit2.p4
Typecheck success: test/program/well-typed/exit2.p4

>>> Running typecheck test on test/program/well-typed/exit3.p4
Typecheck success: test/program/well-typed/exit3.p4

>>> Running typecheck test on test/program/well-typed/exit4.p4
Typecheck success: test/program/well-typed/exit4.p4

>>> Running typecheck test on test/program/well-typed/exit5.p4
Typecheck success: test/program/well-typed/exit5.p4

>>> Running typecheck test on test/program/well-typed/expression.p4
Typecheck success: test/program/well-typed/expression.p4

>>> Running typecheck test on test/program/well-typed/extern.p4
Typecheck success: test/program/well-typed/extern.p4

>>> Running typecheck test on test/program/well-typed/extern3.p4
Typecheck success: test/program/well-typed/extern3.p4

>>> Running typecheck test on test/program/well-typed/extract_for_header_union.p4
Typecheck success: test/program/well-typed/extract_for_header_union.p4

>>> Running typecheck test on test/program/well-typed/filter.p4
Typecheck success: test/program/well-typed/filter.p4

>>> Running typecheck test on test/program/well-typed/flag_lost-bmv2.p4
Typecheck success: test/program/well-typed/flag_lost-bmv2.p4

>>> Running typecheck test on test/program/well-typed/flowlet_switching-bmv2.p4
Typecheck success: test/program/well-typed/flowlet_switching-bmv2.p4

>>> Running typecheck test on test/program/well-typed/fold_match.p4
Typecheck success: test/program/well-typed/fold_match.p4

>>> Running typecheck test on test/program/well-typed/free-form-annotation.p4
Typecheck success: test/program/well-typed/free-form-annotation.p4

>>> Running typecheck test on test/program/well-typed/function.p4
Typecheck success: test/program/well-typed/function.p4

>>> Running typecheck test on test/program/well-typed/functors.p4
Typecheck success: test/program/well-typed/functors.p4

>>> Running typecheck test on test/program/well-typed/functors1.p4
Typecheck success: test/program/well-typed/functors1.p4

>>> Running typecheck test on test/program/well-typed/functors2.p4
Typecheck success: test/program/well-typed/functors2.p4

>>> Running typecheck test on test/program/well-typed/functors3.p4
Typecheck success: test/program/well-typed/functors3.p4

>>> Running typecheck test on test/program/well-typed/functors4.p4
Typecheck success: test/program/well-typed/functors4.p4

>>> Running typecheck test on test/program/well-typed/functors5.p4
Typecheck success: test/program/well-typed/functors5.p4

>>> Running typecheck test on test/program/well-typed/fwd-bmv2-psa.p4
Typecheck success: test/program/well-typed/fwd-bmv2-psa.p4

>>> Running typecheck test on test/program/well-typed/gauntlet_action_mux-bmv2.p4
Typecheck success: test/program/well-typed/gauntlet_action_mux-bmv2.p4

>>> Running typecheck test on test/program/well-typed/gauntlet_action_return-bmv2.p4
Typecheck success: test/program/well-typed/gauntlet_action_return-bmv2.p4

>>> Running typecheck test on test/program/well-typed/gauntlet_arithref_cast-bmv2.p4
Typecheck success: test/program/well-typed/gauntlet_arithref_cast-bmv2.p4

>>> Running typecheck test on test/program/well-typed/gauntlet_bounded_loop.p4
Typecheck success: test/program/well-typed/gauntlet_bounded_loop.p4

>>> Running typecheck test on test/program/well-typed/gauntlet_complex_initialization-bmv2.p4
Typecheck success: test/program/well-typed/gauntlet_complex_initialization-bmv2.p4

>>> Running typecheck test on test/program/well-typed/gauntlet_copy_out-bmv2.p4
Typecheck success: test/program/well-typed/gauntlet_copy_out-bmv2.p4

>>> Running typecheck test on test/program/well-typed/gauntlet_ctrl_plane_hdr.p4
Typecheck success: test/program/well-typed/gauntlet_ctrl_plane_hdr.p4

>>> Running typecheck test on test/program/well-typed/gauntlet_enum_assign-bmv2.p4
Typecheck success: test/program/well-typed/gauntlet_enum_assign-bmv2.p4

>>> Running typecheck test on test/program/well-typed/gauntlet_exit_after_valid-bmv2.p4
Typecheck success: test/program/well-typed/gauntlet_exit_after_valid-bmv2.p4

>>> Running typecheck test on test/program/well-typed/gauntlet_exit_combination_1-bmv2.p4
Typecheck success: test/program/well-typed/gauntlet_exit_combination_1-bmv2.p4

>>> Running typecheck test on test/program/well-typed/gauntlet_exit_combination_10-bmv2.p4
Typecheck success: test/program/well-typed/gauntlet_exit_combination_10-bmv2.p4

>>> Running typecheck test on test/program/well-typed/gauntlet_exit_combination_11-bmv2.p4
Typecheck success: test/program/well-typed/gauntlet_exit_combination_11-bmv2.p4

>>> Running typecheck test on test/program/well-typed/gauntlet_exit_combination_12.p4
Typecheck success: test/program/well-typed/gauntlet_exit_combination_12.p4

>>> Running typecheck test on test/program/well-typed/gauntlet_exit_combination_13-bmv2.p4
Typecheck success: test/program/well-typed/gauntlet_exit_combination_13-bmv2.p4

>>> Running typecheck test on test/program/well-typed/gauntlet_exit_combination_14-bmv2.p4
Typecheck success: test/program/well-typed/gauntlet_exit_combination_14-bmv2.p4

>>> Running typecheck test on test/program/well-typed/gauntlet_exit_combination_15-bmv2.p4
Typecheck success: test/program/well-typed/gauntlet_exit_combination_15-bmv2.p4

>>> Running typecheck test on test/program/well-typed/gauntlet_exit_combination_16-bmv2.p4
Typecheck success: test/program/well-typed/gauntlet_exit_combination_16-bmv2.p4

>>> Running typecheck test on test/program/well-typed/gauntlet_exit_combination_17-bmv2.p4
Typecheck success: test/program/well-typed/gauntlet_exit_combination_17-bmv2.p4

>>> Running typecheck test on test/program/well-typed/gauntlet_exit_combination_18-bmv2.p4
Typecheck success: test/program/well-typed/gauntlet_exit_combination_18-bmv2.p4

>>> Running typecheck test on test/program/well-typed/gauntlet_exit_combination_19-bmv2.p4
Typecheck success: test/program/well-typed/gauntlet_exit_combination_19-bmv2.p4

>>> Running typecheck test on test/program/well-typed/gauntlet_exit_combination_2-bmv2.p4
Typecheck success: test/program/well-typed/gauntlet_exit_combination_2-bmv2.p4

>>> Running typecheck test on test/program/well-typed/gauntlet_exit_combination_20-bmv2.p4
Typecheck success: test/program/well-typed/gauntlet_exit_combination_20-bmv2.p4

>>> Running typecheck test on test/program/well-typed/gauntlet_exit_combination_21-bmv2.p4
Typecheck success: test/program/well-typed/gauntlet_exit_combination_21-bmv2.p4

>>> Running typecheck test on test/program/well-typed/gauntlet_exit_combination_22-bmv2.p4
Typecheck success: test/program/well-typed/gauntlet_exit_combination_22-bmv2.p4

>>> Running typecheck test on test/program/well-typed/gauntlet_exit_combination_23-bmv2.p4
Typecheck success: test/program/well-typed/gauntlet_exit_combination_23-bmv2.p4

>>> Running typecheck test on test/program/well-typed/gauntlet_exit_combination_3-bmv2.p4
Typecheck success: test/program/well-typed/gauntlet_exit_combination_3-bmv2.p4

>>> Running typecheck test on test/program/well-typed/gauntlet_exit_combination_4-bmv2.p4
Typecheck success: test/program/well-typed/gauntlet_exit_combination_4-bmv2.p4

>>> Running typecheck test on test/program/well-typed/gauntlet_exit_combination_5-bmv2.p4
Typecheck success: test/program/well-typed/gauntlet_exit_combination_5-bmv2.p4

>>> Running typecheck test on test/program/well-typed/gauntlet_exit_combination_6-bmv2.p4
Typecheck success: test/program/well-typed/gauntlet_exit_combination_6-bmv2.p4

>>> Running typecheck test on test/program/well-typed/gauntlet_exit_combination_7-bmv2.p4
Typecheck success: test/program/well-typed/gauntlet_exit_combination_7-bmv2.p4

>>> Running typecheck test on test/program/well-typed/gauntlet_exit_combination_8-bmv2.p4
Typecheck success: test/program/well-typed/gauntlet_exit_combination_8-bmv2.p4

>>> Running typecheck test on test/program/well-typed/gauntlet_exit_combination_9-bmv2.p4
Typecheck success: test/program/well-typed/gauntlet_exit_combination_9-bmv2.p4

>>> Running typecheck test on test/program/well-typed/gauntlet_extern_arguments_1.p4
Typecheck success: test/program/well-typed/gauntlet_extern_arguments_1.p4

>>> Running typecheck test on test/program/well-typed/gauntlet_extern_arguments_3.p4
Typecheck success: test/program/well-typed/gauntlet_extern_arguments_3.p4

>>> Running typecheck test on test/program/well-typed/gauntlet_function_if_hdr_return-bmv2.p4
Typecheck success: test/program/well-typed/gauntlet_function_if_hdr_return-bmv2.p4

>>> Running typecheck test on test/program/well-typed/gauntlet_function_return-bmv2.p4
Typecheck success: test/program/well-typed/gauntlet_function_return-bmv2.p4

>>> Running typecheck test on test/program/well-typed/gauntlet_function_return_cast-bmv2.p4
Typecheck success: test/program/well-typed/gauntlet_function_return_cast-bmv2.p4

>>> Running typecheck test on test/program/well-typed/gauntlet_hdr_assign_1-bmv2.p4
Typecheck success: test/program/well-typed/gauntlet_hdr_assign_1-bmv2.p4

>>> Running typecheck test on test/program/well-typed/gauntlet_hdr_assign_2-bmv2.p4
Typecheck success: test/program/well-typed/gauntlet_hdr_assign_2-bmv2.p4

>>> Running typecheck test on test/program/well-typed/gauntlet_hdr_function_cast-bmv2.p4
Typecheck success: test/program/well-typed/gauntlet_hdr_function_cast-bmv2.p4

>>> Running typecheck test on test/program/well-typed/gauntlet_hdr_init-bmv2.p4
Typecheck success: test/program/well-typed/gauntlet_hdr_init-bmv2.p4

>>> Running typecheck test on test/program/well-typed/gauntlet_hdr_int_initializer-bmv2.p4
Typecheck success: test/program/well-typed/gauntlet_hdr_int_initializer-bmv2.p4

>>> Running typecheck test on test/program/well-typed/gauntlet_hdr_out_in_action-bmv2.p4
Typecheck success: test/program/well-typed/gauntlet_hdr_out_in_action-bmv2.p4

>>> Running typecheck test on test/program/well-typed/gauntlet_hdr_set_valid-bmv2.p4
Typecheck success: test/program/well-typed/gauntlet_hdr_set_valid-bmv2.p4

>>> Running typecheck test on test/program/well-typed/gauntlet_index_1-bmv2.p4
Typecheck success: test/program/well-typed/gauntlet_index_1-bmv2.p4

>>> Running typecheck test on test/program/well-typed/gauntlet_index_2-bmv2.p4
Typecheck success: test/program/well-typed/gauntlet_index_2-bmv2.p4

>>> Running typecheck test on test/program/well-typed/gauntlet_index_4-bmv2.p4
Typecheck success: test/program/well-typed/gauntlet_index_4-bmv2.p4

>>> Running typecheck test on test/program/well-typed/gauntlet_index_5-bmv2.p4
Typecheck success: test/program/well-typed/gauntlet_index_5-bmv2.p4

>>> Running typecheck test on test/program/well-typed/gauntlet_index_6-bmv2.p4
Typecheck success: test/program/well-typed/gauntlet_index_6-bmv2.p4

>>> Running typecheck test on test/program/well-typed/gauntlet_index_7-bmv2.p4
Typecheck success: test/program/well-typed/gauntlet_index_7-bmv2.p4

>>> Running typecheck test on test/program/well-typed/gauntlet_index_8-bmv2.p4
Typecheck success: test/program/well-typed/gauntlet_index_8-bmv2.p4

>>> Running typecheck test on test/program/well-typed/gauntlet_index_9-bmv2.p4
Typecheck success: test/program/well-typed/gauntlet_index_9-bmv2.p4

>>> Running typecheck test on test/program/well-typed/gauntlet_indirect_hdr_assign_1-bmv2.p4
Typecheck success: test/program/well-typed/gauntlet_indirect_hdr_assign_1-bmv2.p4

>>> Running typecheck test on test/program/well-typed/gauntlet_indirect_hdr_assign_2-bmv2.p4
Typecheck success: test/program/well-typed/gauntlet_indirect_hdr_assign_2-bmv2.p4

>>> Running typecheck test on test/program/well-typed/gauntlet_infinite_loop.p4
Typecheck success: test/program/well-typed/gauntlet_infinite_loop.p4

>>> Running typecheck test on test/program/well-typed/gauntlet_inout_slice_table_key-bmv2.p4
Typecheck success: test/program/well-typed/gauntlet_inout_slice_table_key-bmv2.p4

>>> Running typecheck test on test/program/well-typed/gauntlet_instance_overwrite-bmv2.p4
Typecheck success: test/program/well-typed/gauntlet_instance_overwrite-bmv2.p4

>>> Running typecheck test on test/program/well-typed/gauntlet_int_casting-bmv2.p4
Typecheck success: test/program/well-typed/gauntlet_int_casting-bmv2.p4

>>> Running typecheck test on test/program/well-typed/gauntlet_int_slice-bmv2.p4
Typecheck success: test/program/well-typed/gauntlet_int_slice-bmv2.p4

>>> Running typecheck test on test/program/well-typed/gauntlet_invalid_hdr_assign-bmv2.p4
Typecheck success: test/program/well-typed/gauntlet_invalid_hdr_assign-bmv2.p4

>>> Running typecheck test on test/program/well-typed/gauntlet_invalid_hdr_short_circuit-bmv2.p4
Typecheck success: test/program/well-typed/gauntlet_invalid_hdr_short_circuit-bmv2.p4

>>> Running typecheck test on test/program/well-typed/gauntlet_list_as_in_argument-bmv2.p4
Typecheck success: test/program/well-typed/gauntlet_list_as_in_argument-bmv2.p4

>>> Running typecheck test on test/program/well-typed/gauntlet_lookahead_expansion-bmv2.p4
Typecheck success: test/program/well-typed/gauntlet_lookahead_expansion-bmv2.p4

>>> Running typecheck test on test/program/well-typed/gauntlet_mux_eval-bmv2.p4
Typecheck success: test/program/well-typed/gauntlet_mux_eval-bmv2.p4

>>> Running typecheck test on test/program/well-typed/gauntlet_mux_hdr-bmv2.p4
Typecheck success: test/program/well-typed/gauntlet_mux_hdr-bmv2.p4

>>> Running typecheck test on test/program/well-typed/gauntlet_mux_typecasting-bmv2.p4
Typecheck success: test/program/well-typed/gauntlet_mux_typecasting-bmv2.p4

>>> Running typecheck test on test/program/well-typed/gauntlet_mux_validity-bmv2.p4
Typecheck success: test/program/well-typed/gauntlet_mux_validity-bmv2.p4

>>> Running typecheck test on test/program/well-typed/gauntlet_nested_ifs_in_function-bmv2.p4
Typecheck success: test/program/well-typed/gauntlet_nested_ifs_in_function-bmv2.p4

>>> Running typecheck test on test/program/well-typed/gauntlet_nested_slice-bmv2.p4
Typecheck success: test/program/well-typed/gauntlet_nested_slice-bmv2.p4

>>> Running typecheck test on test/program/well-typed/gauntlet_nested_switch-bmv2.p4
Typecheck success: test/program/well-typed/gauntlet_nested_switch-bmv2.p4

>>> Running typecheck test on test/program/well-typed/gauntlet_nested_table_calls-bmv2.p4
Typecheck success: test/program/well-typed/gauntlet_nested_table_calls-bmv2.p4

>>> Running typecheck test on test/program/well-typed/gauntlet_parser_test_1.p4
Typecheck success: test/program/well-typed/gauntlet_parser_test_1.p4

>>> Running typecheck test on test/program/well-typed/gauntlet_parser_test_2.p4
Typecheck success: test/program/well-typed/gauntlet_parser_test_2.p4

>>> Running typecheck test on test/program/well-typed/gauntlet_parser_test_3.p4
Typecheck success: test/program/well-typed/gauntlet_parser_test_3.p4

>>> Running typecheck test on test/program/well-typed/gauntlet_parser_test_4.p4
Typecheck success: test/program/well-typed/gauntlet_parser_test_4.p4

>>> Running typecheck test on test/program/well-typed/gauntlet_return_truncate-bmv2.p4
Typecheck success: test/program/well-typed/gauntlet_return_truncate-bmv2.p4

>>> Running typecheck test on test/program/well-typed/gauntlet_set_invalid-bmv2.p4
Typecheck success: test/program/well-typed/gauntlet_set_invalid-bmv2.p4

>>> Running typecheck test on test/program/well-typed/gauntlet_set_valid_in_function-bmv2.p4
Typecheck success: test/program/well-typed/gauntlet_set_valid_in_function-bmv2.p4

>>> Running typecheck test on test/program/well-typed/gauntlet_short_circuit-bmv2.p4
Typecheck success: test/program/well-typed/gauntlet_short_circuit-bmv2.p4

>>> Running typecheck test on test/program/well-typed/gauntlet_side_effect_order_1-bmv2.p4
Typecheck success: test/program/well-typed/gauntlet_side_effect_order_1-bmv2.p4

>>> Running typecheck test on test/program/well-typed/gauntlet_side_effect_order_2-bmv2.p4
Typecheck success: test/program/well-typed/gauntlet_side_effect_order_2-bmv2.p4

>>> Running typecheck test on test/program/well-typed/gauntlet_side_effect_order_3-bmv2.p4
Typecheck success: test/program/well-typed/gauntlet_side_effect_order_3-bmv2.p4

>>> Running typecheck test on test/program/well-typed/gauntlet_side_effect_order_4-bmv2.p4
Typecheck success: test/program/well-typed/gauntlet_side_effect_order_4-bmv2.p4

>>> Running typecheck test on test/program/well-typed/gauntlet_side_effect_order_5-bmv2.p4
Typecheck success: test/program/well-typed/gauntlet_side_effect_order_5-bmv2.p4

>>> Running typecheck test on test/program/well-typed/gauntlet_side_effects_in_mux-bmv2.p4
Typecheck success: test/program/well-typed/gauntlet_side_effects_in_mux-bmv2.p4

>>> Running typecheck test on test/program/well-typed/gauntlet_switch_exclusivity-bmv2.p4
Typecheck success: test/program/well-typed/gauntlet_switch_exclusivity-bmv2.p4

>>> Running typecheck test on test/program/well-typed/gauntlet_switch_nested_table_apply-bmv2.p4
Typecheck success: test/program/well-typed/gauntlet_switch_nested_table_apply-bmv2.p4

>>> Running typecheck test on test/program/well-typed/gauntlet_switch_shadowing-bmv2.p4
Typecheck success: test/program/well-typed/gauntlet_switch_shadowing-bmv2.p4

>>> Running typecheck test on test/program/well-typed/gauntlet_table_call_in_expression-bmv2.p4
Typecheck success: test/program/well-typed/gauntlet_table_call_in_expression-bmv2.p4

>>> Running typecheck test on test/program/well-typed/gauntlet_typedef_cast-bmv2.p4
Typecheck success: test/program/well-typed/gauntlet_typedef_cast-bmv2.p4

>>> Running typecheck test on test/program/well-typed/gauntlet_uninitialized_bool_struct-bmv2.p4
Typecheck success: test/program/well-typed/gauntlet_uninitialized_bool_struct-bmv2.p4

>>> Running typecheck test on test/program/well-typed/gauntlet_variable_shadowing-bmv2.p4
Typecheck success: test/program/well-typed/gauntlet_variable_shadowing-bmv2.p4

>>> Running typecheck test on test/program/well-typed/generic-struct-tuple.p4
Typecheck success: test/program/well-typed/generic-struct-tuple.p4

>>> Running typecheck test on test/program/well-typed/generic-struct.p4
Typecheck success: test/program/well-typed/generic-struct.p4

>>> Running typecheck test on test/program/well-typed/global-action.p4
Typecheck success: test/program/well-typed/global-action.p4

>>> Running typecheck test on test/program/well-typed/global-action1.p4
Typecheck success: test/program/well-typed/global-action1.p4

>>> Running typecheck test on test/program/well-typed/global_action_after_exit.p4
Typecheck success: test/program/well-typed/global_action_after_exit.p4

>>> Running typecheck test on test/program/well-typed/graph-annotationless-key.p4
Typecheck success: test/program/well-typed/graph-annotationless-key.p4

>>> Running typecheck test on test/program/well-typed/hash-bmv2.p4
Typecheck success: test/program/well-typed/hash-bmv2.p4

>>> Running typecheck test on test/program/well-typed/hash-extern-bmv2.p4
Typecheck success: test/program/well-typed/hash-extern-bmv2.p4

>>> Running typecheck test on test/program/well-typed/hash_ubpf.p4
Typecheck success: test/program/well-typed/hash_ubpf.p4

>>> Running typecheck test on test/program/well-typed/hashext.p4
Typecheck success: test/program/well-typed/hashext.p4

>>> Running typecheck test on test/program/well-typed/hashext2.p4
Typecheck success: test/program/well-typed/hashext2.p4

>>> Running typecheck test on test/program/well-typed/hashing-non-tuple-bmv2.p4
Typecheck success: test/program/well-typed/hashing-non-tuple-bmv2.p4

>>> Running typecheck test on test/program/well-typed/hdr_stacks2345.p4
Typecheck success: test/program/well-typed/hdr_stacks2345.p4

>>> Running typecheck test on test/program/well-typed/header-bmv2.p4
Typecheck success: test/program/well-typed/header-bmv2.p4

>>> Running typecheck test on test/program/well-typed/header-bool-bmv2.p4
Typecheck success: test/program/well-typed/header-bool-bmv2.p4

>>> Running typecheck test on test/program/well-typed/header-stack-ops-bmv2.p4
Typecheck success: test/program/well-typed/header-stack-ops-bmv2.p4

>>> Running typecheck test on test/program/well-typed/header.p4
Typecheck success: test/program/well-typed/header.p4

>>> Running typecheck test on test/program/well-typed/highorder.p4
Typecheck success: test/program/well-typed/highorder.p4

>>> Running typecheck test on test/program/well-typed/hit-expr-bmv2.p4
Typecheck success: test/program/well-typed/hit-expr-bmv2.p4

>>> Running typecheck test on test/program/well-typed/index.p4
Typecheck success: test/program/well-typed/index.p4

>>> Running typecheck test on test/program/well-typed/init-entries-bmv2.p4
<<<<<<< HEAD
Typecheck success: test/program/well-typed/init-entries-bmv2.p4
=======
parser error: File test/program/well-typed/init-entries-bmv2.p4, line 77, characters 8-15
Error while parsing p4 file: test/program/well-typed/init-entries-bmv2.p4
>>>>>>> fb48e51d

>>> Running typecheck test on test/program/well-typed/initializer.p4
Typecheck success: test/program/well-typed/initializer.p4

>>> Running typecheck test on test/program/well-typed/initializers.p4
Typecheck success: test/program/well-typed/initializers.p4

>>> Running typecheck test on test/program/well-typed/inline-action.p4
Typecheck success: test/program/well-typed/inline-action.p4

>>> Running typecheck test on test/program/well-typed/inline-bmv2.p4
Typecheck success: test/program/well-typed/inline-bmv2.p4

>>> Running typecheck test on test/program/well-typed/inline-control.p4
Typecheck success: test/program/well-typed/inline-control.p4

>>> Running typecheck test on test/program/well-typed/inline-control1.p4
Typecheck success: test/program/well-typed/inline-control1.p4

>>> Running typecheck test on test/program/well-typed/inline-function.p4
Typecheck success: test/program/well-typed/inline-function.p4

>>> Running typecheck test on test/program/well-typed/inline-parser.p4
Typecheck success: test/program/well-typed/inline-parser.p4

>>> Running typecheck test on test/program/well-typed/inline-stack-bmv2.p4
Typecheck success: test/program/well-typed/inline-stack-bmv2.p4

>>> Running typecheck test on test/program/well-typed/inline-switch.p4
Typecheck success: test/program/well-typed/inline-switch.p4

>>> Running typecheck test on test/program/well-typed/inline.p4
Typecheck success: test/program/well-typed/inline.p4

>>> Running typecheck test on test/program/well-typed/intType.p4
Typecheck success: test/program/well-typed/intType.p4

>>> Running typecheck test on test/program/well-typed/interface.p4
Typecheck success: test/program/well-typed/interface.p4

>>> Running typecheck test on test/program/well-typed/interface1.p4
Typecheck success: test/program/well-typed/interface1.p4

>>> Running typecheck test on test/program/well-typed/interface2.p4
Typecheck success: test/program/well-typed/interface2.p4

>>> Running typecheck test on test/program/well-typed/internet_checksum1-bmv2.p4
Typecheck success: test/program/well-typed/internet_checksum1-bmv2.p4

>>> Running typecheck test on test/program/well-typed/intrinsic-bmv2.p4
Typecheck success: test/program/well-typed/intrinsic-bmv2.p4

>>> Running typecheck test on test/program/well-typed/invalid-hdr-warnings1.p4
Typecheck success: test/program/well-typed/invalid-hdr-warnings1.p4

>>> Running typecheck test on test/program/well-typed/invalid-hdr-warnings2.p4
Typecheck success: test/program/well-typed/invalid-hdr-warnings2.p4

>>> Running typecheck test on test/program/well-typed/invalid-hdr-warnings3-bmv2.p4
Typecheck success: test/program/well-typed/invalid-hdr-warnings3-bmv2.p4

>>> Running typecheck test on test/program/well-typed/invalid-hdr-warnings4.p4
Typecheck success: test/program/well-typed/invalid-hdr-warnings4.p4

>>> Running typecheck test on test/program/well-typed/invalid-hdr-warnings5.p4
Typecheck success: test/program/well-typed/invalid-hdr-warnings5.p4

>>> Running typecheck test on test/program/well-typed/invalid-hdr-warnings6.p4
Typecheck success: test/program/well-typed/invalid-hdr-warnings6.p4

>>> Running typecheck test on test/program/well-typed/invalid-hdr-warnings7.p4
Typecheck success: test/program/well-typed/invalid-hdr-warnings7.p4

>>> Running typecheck test on test/program/well-typed/invalid-hdr-warnings8.p4
Typecheck success: test/program/well-typed/invalid-hdr-warnings8.p4

>>> Running typecheck test on test/program/well-typed/invalid-header.p4
Typecheck success: test/program/well-typed/invalid-header.p4

>>> Running typecheck test on test/program/well-typed/invalid-union.p4
Typecheck success: test/program/well-typed/invalid-union.p4

>>> Running typecheck test on test/program/well-typed/inverted-range.p4
Typecheck success: test/program/well-typed/inverted-range.p4

>>> Running typecheck test on test/program/well-typed/ipv4-actions_ubpf.p4
Typecheck success: test/program/well-typed/ipv4-actions_ubpf.p4

>>> Running typecheck test on test/program/well-typed/ipv6-actions_ubpf.p4
Typecheck success: test/program/well-typed/ipv6-actions_ubpf.p4

>>> Running typecheck test on test/program/well-typed/ipv6-switch-ml-bmv2.p4
Typecheck success: test/program/well-typed/ipv6-switch-ml-bmv2.p4

>>> Running typecheck test on test/program/well-typed/issue-2123-2-bmv2.p4
Typecheck success: test/program/well-typed/issue-2123-2-bmv2.p4

>>> Running typecheck test on test/program/well-typed/issue-2123-3-bmv2.p4
Typecheck success: test/program/well-typed/issue-2123-3-bmv2.p4

>>> Running typecheck test on test/program/well-typed/issue-2123.p4
Typecheck success: test/program/well-typed/issue-2123.p4

>>> Running typecheck test on test/program/well-typed/issue-3312-graph-bmv2.p4
Typecheck success: test/program/well-typed/issue-3312-graph-bmv2.p4

>>> Running typecheck test on test/program/well-typed/issue1000-bmv2.p4
Typecheck success: test/program/well-typed/issue1000-bmv2.p4

>>> Running typecheck test on test/program/well-typed/issue1025-bmv2.p4
Typecheck success: test/program/well-typed/issue1025-bmv2.p4

>>> Running typecheck test on test/program/well-typed/issue1049-bmv2.p4
Typecheck success: test/program/well-typed/issue1049-bmv2.p4

>>> Running typecheck test on test/program/well-typed/issue1062-1-bmv2.p4
Typecheck success: test/program/well-typed/issue1062-1-bmv2.p4

>>> Running typecheck test on test/program/well-typed/issue1062-bmv2.p4
Typecheck success: test/program/well-typed/issue1062-bmv2.p4

>>> Running typecheck test on test/program/well-typed/issue1079-bmv2.p4
Typecheck success: test/program/well-typed/issue1079-bmv2.p4

>>> Running typecheck test on test/program/well-typed/issue1107.p4
Typecheck success: test/program/well-typed/issue1107.p4

>>> Running typecheck test on test/program/well-typed/issue1127-bmv2.p4
Typecheck success: test/program/well-typed/issue1127-bmv2.p4

>>> Running typecheck test on test/program/well-typed/issue1160.p4
Typecheck success: test/program/well-typed/issue1160.p4

>>> Running typecheck test on test/program/well-typed/issue1172.p4
Typecheck success: test/program/well-typed/issue1172.p4

>>> Running typecheck test on test/program/well-typed/issue1193-bmv2.p4
Typecheck success: test/program/well-typed/issue1193-bmv2.p4

>>> Running typecheck test on test/program/well-typed/issue1205-bmv2.p4
Typecheck success: test/program/well-typed/issue1205-bmv2.p4

>>> Running typecheck test on test/program/well-typed/issue1208-1.p4
Typecheck success: test/program/well-typed/issue1208-1.p4

>>> Running typecheck test on test/program/well-typed/issue1208.p4
Typecheck success: test/program/well-typed/issue1208.p4

>>> Running typecheck test on test/program/well-typed/issue1210.p4
Typecheck success: test/program/well-typed/issue1210.p4

>>> Running typecheck test on test/program/well-typed/issue1291-bmv2.p4
Typecheck success: test/program/well-typed/issue1291-bmv2.p4

>>> Running typecheck test on test/program/well-typed/issue1301.p4
Typecheck success: test/program/well-typed/issue1301.p4

>>> Running typecheck test on test/program/well-typed/issue1325-bmv2.p4
Typecheck success: test/program/well-typed/issue1325-bmv2.p4

>>> Running typecheck test on test/program/well-typed/issue1333.p4
Typecheck success: test/program/well-typed/issue1333.p4

>>> Running typecheck test on test/program/well-typed/issue134-bmv2.p4
Typecheck success: test/program/well-typed/issue134-bmv2.p4

>>> Running typecheck test on test/program/well-typed/issue1342.p4
Typecheck success: test/program/well-typed/issue1342.p4

>>> Running typecheck test on test/program/well-typed/issue1352-bmv2.p4
Typecheck success: test/program/well-typed/issue1352-bmv2.p4

>>> Running typecheck test on test/program/well-typed/issue1386.p4
Typecheck success: test/program/well-typed/issue1386.p4

>>> Running typecheck test on test/program/well-typed/issue1406.p4
Typecheck success: test/program/well-typed/issue1406.p4

>>> Running typecheck test on test/program/well-typed/issue1409-bmv2.p4
Typecheck success: test/program/well-typed/issue1409-bmv2.p4

>>> Running typecheck test on test/program/well-typed/issue1412-bmv2.p4
Typecheck success: test/program/well-typed/issue1412-bmv2.p4

>>> Running typecheck test on test/program/well-typed/issue1452-1.p4
Typecheck success: test/program/well-typed/issue1452-1.p4

>>> Running typecheck test on test/program/well-typed/issue1452.p4
Typecheck success: test/program/well-typed/issue1452.p4

>>> Running typecheck test on test/program/well-typed/issue1466.p4
Typecheck success: test/program/well-typed/issue1466.p4

>>> Running typecheck test on test/program/well-typed/issue1470-bmv2.p4
Typecheck success: test/program/well-typed/issue1470-bmv2.p4

>>> Running typecheck test on test/program/well-typed/issue1478-bmv2.p4
Typecheck success: test/program/well-typed/issue1478-bmv2.p4

>>> Running typecheck test on test/program/well-typed/issue1517-bmv2.p4
Typecheck success: test/program/well-typed/issue1517-bmv2.p4

>>> Running typecheck test on test/program/well-typed/issue1520-bmv2.p4
Typecheck success: test/program/well-typed/issue1520-bmv2.p4

>>> Running typecheck test on test/program/well-typed/issue1524.p4
Typecheck success: test/program/well-typed/issue1524.p4

>>> Running typecheck test on test/program/well-typed/issue1535.p4
Typecheck success: test/program/well-typed/issue1535.p4

>>> Running typecheck test on test/program/well-typed/issue1538.p4
Typecheck success: test/program/well-typed/issue1538.p4

>>> Running typecheck test on test/program/well-typed/issue1540.p4
Typecheck success: test/program/well-typed/issue1540.p4

>>> Running typecheck test on test/program/well-typed/issue1541.p4
Typecheck success: test/program/well-typed/issue1541.p4

>>> Running typecheck test on test/program/well-typed/issue1544-1-bmv2.p4
Typecheck success: test/program/well-typed/issue1544-1-bmv2.p4

>>> Running typecheck test on test/program/well-typed/issue1544-2-bmv2.p4
Typecheck success: test/program/well-typed/issue1544-2-bmv2.p4

>>> Running typecheck test on test/program/well-typed/issue1544-2.p4
Typecheck success: test/program/well-typed/issue1544-2.p4

>>> Running typecheck test on test/program/well-typed/issue1544-bmv2.p4
Typecheck success: test/program/well-typed/issue1544-bmv2.p4

>>> Running typecheck test on test/program/well-typed/issue1566-bmv2.p4
Typecheck success: test/program/well-typed/issue1566-bmv2.p4

>>> Running typecheck test on test/program/well-typed/issue1586.p4
<<<<<<< HEAD
Error while typechecking p4 file: test/program/well-typed/issue1586.p4
=======
Typecheck success: test/program/well-typed/issue1586.p4
>>>>>>> fb48e51d

>>> Running typecheck test on test/program/well-typed/issue1595-1.p4
Typecheck success: test/program/well-typed/issue1595-1.p4

>>> Running typecheck test on test/program/well-typed/issue1595.p4
Typecheck success: test/program/well-typed/issue1595.p4

>>> Running typecheck test on test/program/well-typed/issue1607-bmv2.p4
Typecheck success: test/program/well-typed/issue1607-bmv2.p4

>>> Running typecheck test on test/program/well-typed/issue1630-bmv2.p4
Typecheck success: test/program/well-typed/issue1630-bmv2.p4

>>> Running typecheck test on test/program/well-typed/issue1638.p4
Typecheck success: test/program/well-typed/issue1638.p4

>>> Running typecheck test on test/program/well-typed/issue1670-bmv2.p4
Typecheck success: test/program/well-typed/issue1670-bmv2.p4

>>> Running typecheck test on test/program/well-typed/issue1713-bmv2.p4
Typecheck success: test/program/well-typed/issue1713-bmv2.p4

>>> Running typecheck test on test/program/well-typed/issue1717.p4
Typecheck success: test/program/well-typed/issue1717.p4

>>> Running typecheck test on test/program/well-typed/issue1724.p4
Typecheck success: test/program/well-typed/issue1724.p4

>>> Running typecheck test on test/program/well-typed/issue1739-bmv2.p4
Typecheck success: test/program/well-typed/issue1739-bmv2.p4

>>> Running typecheck test on test/program/well-typed/issue1755-1-bmv2.p4
Typecheck success: test/program/well-typed/issue1755-1-bmv2.p4

>>> Running typecheck test on test/program/well-typed/issue1755-bmv2.p4
Typecheck success: test/program/well-typed/issue1755-bmv2.p4

>>> Running typecheck test on test/program/well-typed/issue1765-bmv2.p4
Typecheck success: test/program/well-typed/issue1765-bmv2.p4

>>> Running typecheck test on test/program/well-typed/issue1768-bmv2.p4
Typecheck success: test/program/well-typed/issue1768-bmv2.p4

>>> Running typecheck test on test/program/well-typed/issue1781-bmv2.p4
Typecheck success: test/program/well-typed/issue1781-bmv2.p4

>>> Running typecheck test on test/program/well-typed/issue1806.p4
Typecheck success: test/program/well-typed/issue1806.p4

>>> Running typecheck test on test/program/well-typed/issue1822.p4
Typecheck success: test/program/well-typed/issue1822.p4

>>> Running typecheck test on test/program/well-typed/issue1824-bmv2.p4
Typecheck success: test/program/well-typed/issue1824-bmv2.p4

>>> Running typecheck test on test/program/well-typed/issue1829-4-bmv2.p4
Typecheck success: test/program/well-typed/issue1829-4-bmv2.p4

>>> Running typecheck test on test/program/well-typed/issue1830.p4
Typecheck success: test/program/well-typed/issue1830.p4

>>> Running typecheck test on test/program/well-typed/issue1834-bmv2.p4
Typecheck success: test/program/well-typed/issue1834-bmv2.p4

>>> Running typecheck test on test/program/well-typed/issue1863.p4
Typecheck success: test/program/well-typed/issue1863.p4

>>> Running typecheck test on test/program/well-typed/issue1876.p4
Typecheck success: test/program/well-typed/issue1876.p4

>>> Running typecheck test on test/program/well-typed/issue1882-1-bmv2.p4
Typecheck success: test/program/well-typed/issue1882-1-bmv2.p4

>>> Running typecheck test on test/program/well-typed/issue1882-bmv2.p4
Typecheck success: test/program/well-typed/issue1882-bmv2.p4

>>> Running typecheck test on test/program/well-typed/issue1897-bmv2.p4
Typecheck success: test/program/well-typed/issue1897-bmv2.p4

>>> Running typecheck test on test/program/well-typed/issue1937-1-bmv2.p4
Typecheck success: test/program/well-typed/issue1937-1-bmv2.p4

>>> Running typecheck test on test/program/well-typed/issue1937-2-bmv2.p4
Typecheck success: test/program/well-typed/issue1937-2-bmv2.p4

>>> Running typecheck test on test/program/well-typed/issue1937-3-bmv2.p4
Typecheck success: test/program/well-typed/issue1937-3-bmv2.p4

>>> Running typecheck test on test/program/well-typed/issue1937.p4
Typecheck success: test/program/well-typed/issue1937.p4

>>> Running typecheck test on test/program/well-typed/issue1955.p4
Typecheck success: test/program/well-typed/issue1955.p4

>>> Running typecheck test on test/program/well-typed/issue1985.p4
Typecheck success: test/program/well-typed/issue1985.p4

>>> Running typecheck test on test/program/well-typed/issue1989-bmv2.p4
Typecheck success: test/program/well-typed/issue1989-bmv2.p4

>>> Running typecheck test on test/program/well-typed/issue1997.p4
Typecheck success: test/program/well-typed/issue1997.p4

>>> Running typecheck test on test/program/well-typed/issue2036-3.p4
Typecheck success: test/program/well-typed/issue2036-3.p4

>>> Running typecheck test on test/program/well-typed/issue2044-bmv2.p4
Typecheck success: test/program/well-typed/issue2044-bmv2.p4

>>> Running typecheck test on test/program/well-typed/issue2090.p4
Typecheck success: test/program/well-typed/issue2090.p4

>>> Running typecheck test on test/program/well-typed/issue210.p4
Typecheck success: test/program/well-typed/issue210.p4

>>> Running typecheck test on test/program/well-typed/issue2102.p4
Typecheck success: test/program/well-typed/issue2102.p4

>>> Running typecheck test on test/program/well-typed/issue2104-1.p4
Typecheck success: test/program/well-typed/issue2104-1.p4

>>> Running typecheck test on test/program/well-typed/issue2104.p4
Typecheck success: test/program/well-typed/issue2104.p4

>>> Running typecheck test on test/program/well-typed/issue2105.p4
Typecheck success: test/program/well-typed/issue2105.p4

>>> Running typecheck test on test/program/well-typed/issue2126.p4
Typecheck success: test/program/well-typed/issue2126.p4

>>> Running typecheck test on test/program/well-typed/issue2127.p4
Typecheck success: test/program/well-typed/issue2127.p4

>>> Running typecheck test on test/program/well-typed/issue2147-1.p4
Typecheck success: test/program/well-typed/issue2147-1.p4

>>> Running typecheck test on test/program/well-typed/issue2147-bmv2.p4
Typecheck success: test/program/well-typed/issue2147-bmv2.p4

>>> Running typecheck test on test/program/well-typed/issue2147.p4
Typecheck success: test/program/well-typed/issue2147.p4

>>> Running typecheck test on test/program/well-typed/issue2148.p4
Typecheck success: test/program/well-typed/issue2148.p4

>>> Running typecheck test on test/program/well-typed/issue2151.p4
Typecheck success: test/program/well-typed/issue2151.p4

>>> Running typecheck test on test/program/well-typed/issue2153-bmv2.p4
Typecheck success: test/program/well-typed/issue2153-bmv2.p4

>>> Running typecheck test on test/program/well-typed/issue2155.p4
Typecheck success: test/program/well-typed/issue2155.p4

>>> Running typecheck test on test/program/well-typed/issue2170-bmv2.p4
Typecheck success: test/program/well-typed/issue2170-bmv2.p4

>>> Running typecheck test on test/program/well-typed/issue2175-2.p4
Typecheck success: test/program/well-typed/issue2175-2.p4

>>> Running typecheck test on test/program/well-typed/issue2175-5.p4
Typecheck success: test/program/well-typed/issue2175-5.p4

>>> Running typecheck test on test/program/well-typed/issue2175-6.p4
Typecheck success: test/program/well-typed/issue2175-6.p4

>>> Running typecheck test on test/program/well-typed/issue2175.p4
Typecheck success: test/program/well-typed/issue2175.p4

>>> Running typecheck test on test/program/well-typed/issue2176-bmv2.p4
Typecheck success: test/program/well-typed/issue2176-bmv2.p4

>>> Running typecheck test on test/program/well-typed/issue2201-bmv2.p4
Typecheck success: test/program/well-typed/issue2201-bmv2.p4

>>> Running typecheck test on test/program/well-typed/issue2205-1-bmv2.p4
Typecheck success: test/program/well-typed/issue2205-1-bmv2.p4

>>> Running typecheck test on test/program/well-typed/issue2205-bmv2.p4
Typecheck success: test/program/well-typed/issue2205-bmv2.p4

>>> Running typecheck test on test/program/well-typed/issue2208.p4
Typecheck success: test/program/well-typed/issue2208.p4

>>> Running typecheck test on test/program/well-typed/issue2213-1.p4
Typecheck success: test/program/well-typed/issue2213-1.p4

>>> Running typecheck test on test/program/well-typed/issue2213-bmv2.p4
Typecheck success: test/program/well-typed/issue2213-bmv2.p4

>>> Running typecheck test on test/program/well-typed/issue2213.p4
Typecheck success: test/program/well-typed/issue2213.p4

>>> Running typecheck test on test/program/well-typed/issue2221-bmv2.p4
Typecheck success: test/program/well-typed/issue2221-bmv2.p4

>>> Running typecheck test on test/program/well-typed/issue2225-bmv2.p4
Typecheck success: test/program/well-typed/issue2225-bmv2.p4

>>> Running typecheck test on test/program/well-typed/issue2248.p4
Typecheck success: test/program/well-typed/issue2248.p4

>>> Running typecheck test on test/program/well-typed/issue2258-bmv2.p4
Typecheck success: test/program/well-typed/issue2258-bmv2.p4

>>> Running typecheck test on test/program/well-typed/issue2260-2.p4
Typecheck success: test/program/well-typed/issue2260-2.p4

>>> Running typecheck test on test/program/well-typed/issue2261.p4
Typecheck success: test/program/well-typed/issue2261.p4

>>> Running typecheck test on test/program/well-typed/issue2265-1.p4
Typecheck success: test/program/well-typed/issue2265-1.p4

>>> Running typecheck test on test/program/well-typed/issue2266.p4
Typecheck success: test/program/well-typed/issue2266.p4

>>> Running typecheck test on test/program/well-typed/issue2273.p4
Typecheck success: test/program/well-typed/issue2273.p4

>>> Running typecheck test on test/program/well-typed/issue2279.p4
Typecheck success: test/program/well-typed/issue2279.p4

>>> Running typecheck test on test/program/well-typed/issue2279_1.p4
Typecheck success: test/program/well-typed/issue2279_1.p4

>>> Running typecheck test on test/program/well-typed/issue2279_2.p4
Typecheck success: test/program/well-typed/issue2279_2.p4

>>> Running typecheck test on test/program/well-typed/issue2279_3.p4
Typecheck success: test/program/well-typed/issue2279_3.p4

>>> Running typecheck test on test/program/well-typed/issue2283_1-bmv2.p4
Typecheck success: test/program/well-typed/issue2283_1-bmv2.p4

>>> Running typecheck test on test/program/well-typed/issue2288-1.p4
Typecheck success: test/program/well-typed/issue2288-1.p4

>>> Running typecheck test on test/program/well-typed/issue2288-2.p4
Typecheck success: test/program/well-typed/issue2288-2.p4

>>> Running typecheck test on test/program/well-typed/issue2288.p4
Typecheck success: test/program/well-typed/issue2288.p4

>>> Running typecheck test on test/program/well-typed/issue2289.p4
Typecheck success: test/program/well-typed/issue2289.p4

>>> Running typecheck test on test/program/well-typed/issue2291-bmv2.p4
Typecheck success: test/program/well-typed/issue2291-bmv2.p4

>>> Running typecheck test on test/program/well-typed/issue2303.p4
Typecheck success: test/program/well-typed/issue2303.p4

>>> Running typecheck test on test/program/well-typed/issue2314.p4
Typecheck success: test/program/well-typed/issue2314.p4

>>> Running typecheck test on test/program/well-typed/issue232-bmv2.p4
Typecheck success: test/program/well-typed/issue232-bmv2.p4

>>> Running typecheck test on test/program/well-typed/issue2321.p4
Typecheck success: test/program/well-typed/issue2321.p4

>>> Running typecheck test on test/program/well-typed/issue2330-1.p4
Typecheck success: test/program/well-typed/issue2330-1.p4

>>> Running typecheck test on test/program/well-typed/issue2330.p4
Typecheck success: test/program/well-typed/issue2330.p4

>>> Running typecheck test on test/program/well-typed/issue2335-1.p4
Typecheck success: test/program/well-typed/issue2335-1.p4

>>> Running typecheck test on test/program/well-typed/issue2342.p4
Typecheck success: test/program/well-typed/issue2342.p4

>>> Running typecheck test on test/program/well-typed/issue2343-bmv2.p4
Typecheck success: test/program/well-typed/issue2343-bmv2.p4

>>> Running typecheck test on test/program/well-typed/issue2344.p4
Typecheck success: test/program/well-typed/issue2344.p4

>>> Running typecheck test on test/program/well-typed/issue2345-1.p4
Typecheck success: test/program/well-typed/issue2345-1.p4

>>> Running typecheck test on test/program/well-typed/issue2345-2.p4
Typecheck success: test/program/well-typed/issue2345-2.p4

>>> Running typecheck test on test/program/well-typed/issue2345-multiple_dependencies.p4
Typecheck success: test/program/well-typed/issue2345-multiple_dependencies.p4

>>> Running typecheck test on test/program/well-typed/issue2345-with_nested_if.p4
Typecheck success: test/program/well-typed/issue2345-with_nested_if.p4

>>> Running typecheck test on test/program/well-typed/issue2345.p4
Typecheck success: test/program/well-typed/issue2345.p4

>>> Running typecheck test on test/program/well-typed/issue2355.p4
Typecheck success: test/program/well-typed/issue2355.p4

>>> Running typecheck test on test/program/well-typed/issue2356.p4
Typecheck success: test/program/well-typed/issue2356.p4

>>> Running typecheck test on test/program/well-typed/issue2359.p4
Typecheck success: test/program/well-typed/issue2359.p4

>>> Running typecheck test on test/program/well-typed/issue2362-bmv2.p4
Typecheck success: test/program/well-typed/issue2362-bmv2.p4

>>> Running typecheck test on test/program/well-typed/issue2375-1-bmv2.p4
Typecheck success: test/program/well-typed/issue2375-1-bmv2.p4

>>> Running typecheck test on test/program/well-typed/issue2375-bmv2.p4
Typecheck success: test/program/well-typed/issue2375-bmv2.p4

>>> Running typecheck test on test/program/well-typed/issue2383-bmv2.p4
Typecheck success: test/program/well-typed/issue2383-bmv2.p4

>>> Running typecheck test on test/program/well-typed/issue2391.p4
Typecheck success: test/program/well-typed/issue2391.p4

>>> Running typecheck test on test/program/well-typed/issue2392-bmv2.p4
Typecheck success: test/program/well-typed/issue2392-bmv2.p4

>>> Running typecheck test on test/program/well-typed/issue2393.p4
Typecheck success: test/program/well-typed/issue2393.p4

>>> Running typecheck test on test/program/well-typed/issue2409.p4
Typecheck success: test/program/well-typed/issue2409.p4

>>> Running typecheck test on test/program/well-typed/issue242.p4
Typecheck success: test/program/well-typed/issue242.p4

>>> Running typecheck test on test/program/well-typed/issue2445.p4
Typecheck success: test/program/well-typed/issue2445.p4

>>> Running typecheck test on test/program/well-typed/issue2465-bmv2.p4
Typecheck success: test/program/well-typed/issue2465-bmv2.p4

>>> Running typecheck test on test/program/well-typed/issue2480.p4
Typecheck success: test/program/well-typed/issue2480.p4

>>> Running typecheck test on test/program/well-typed/issue2485.p4
Typecheck success: test/program/well-typed/issue2485.p4

>>> Running typecheck test on test/program/well-typed/issue2487.p4
Typecheck success: test/program/well-typed/issue2487.p4

>>> Running typecheck test on test/program/well-typed/issue2488-bmv2.p4
Typecheck success: test/program/well-typed/issue2488-bmv2.p4

>>> Running typecheck test on test/program/well-typed/issue249.p4
Typecheck success: test/program/well-typed/issue249.p4

>>> Running typecheck test on test/program/well-typed/issue2495-bmv2.p4
Typecheck success: test/program/well-typed/issue2495-bmv2.p4

>>> Running typecheck test on test/program/well-typed/issue2498-bmv2.p4
Typecheck success: test/program/well-typed/issue2498-bmv2.p4

>>> Running typecheck test on test/program/well-typed/issue2542.p4
Typecheck success: test/program/well-typed/issue2542.p4

>>> Running typecheck test on test/program/well-typed/issue2543-1.p4
Typecheck success: test/program/well-typed/issue2543-1.p4

>>> Running typecheck test on test/program/well-typed/issue2543-2.p4
Typecheck success: test/program/well-typed/issue2543-2.p4

>>> Running typecheck test on test/program/well-typed/issue2544_shadowing2.p4
Typecheck success: test/program/well-typed/issue2544_shadowing2.p4

>>> Running typecheck test on test/program/well-typed/issue2546-1.p4
Typecheck success: test/program/well-typed/issue2546-1.p4

>>> Running typecheck test on test/program/well-typed/issue2546-2.p4
Typecheck success: test/program/well-typed/issue2546-2.p4

>>> Running typecheck test on test/program/well-typed/issue2546.p4
Typecheck success: test/program/well-typed/issue2546.p4

>>> Running typecheck test on test/program/well-typed/issue2583_simplify_slice.p4
Typecheck success: test/program/well-typed/issue2583_simplify_slice.p4

>>> Running typecheck test on test/program/well-typed/issue2583_simplify_slice2.p4
Typecheck success: test/program/well-typed/issue2583_simplify_slice2.p4

>>> Running typecheck test on test/program/well-typed/issue2585.p4
Typecheck success: test/program/well-typed/issue2585.p4

>>> Running typecheck test on test/program/well-typed/issue2599.p4
Typecheck success: test/program/well-typed/issue2599.p4

>>> Running typecheck test on test/program/well-typed/issue2614-bmv2.p4
Typecheck success: test/program/well-typed/issue2614-bmv2.p4

>>> Running typecheck test on test/program/well-typed/issue2617.p4
Typecheck success: test/program/well-typed/issue2617.p4

>>> Running typecheck test on test/program/well-typed/issue2627.p4
Typecheck success: test/program/well-typed/issue2627.p4

>>> Running typecheck test on test/program/well-typed/issue2635.p4
Typecheck success: test/program/well-typed/issue2635.p4

>>> Running typecheck test on test/program/well-typed/issue2657-bmv2.p4
Typecheck success: test/program/well-typed/issue2657-bmv2.p4

>>> Running typecheck test on test/program/well-typed/issue270-bmv2.p4
Typecheck success: test/program/well-typed/issue270-bmv2.p4

>>> Running typecheck test on test/program/well-typed/issue2710.p4
Typecheck success: test/program/well-typed/issue2710.p4

>>> Running typecheck test on test/program/well-typed/issue272-1-bmv2.p4
Typecheck success: test/program/well-typed/issue272-1-bmv2.p4

>>> Running typecheck test on test/program/well-typed/issue272-2-bmv2.p4
Typecheck success: test/program/well-typed/issue272-2-bmv2.p4

>>> Running typecheck test on test/program/well-typed/issue2726-bmv2.p4
Typecheck success: test/program/well-typed/issue2726-bmv2.p4

>>> Running typecheck test on test/program/well-typed/issue2795.p4
Typecheck success: test/program/well-typed/issue2795.p4

>>> Running typecheck test on test/program/well-typed/issue2797_ebpf.p4
Typecheck success: test/program/well-typed/issue2797_ebpf.p4

>>> Running typecheck test on test/program/well-typed/issue2800a.p4
Typecheck success: test/program/well-typed/issue2800a.p4

>>> Running typecheck test on test/program/well-typed/issue2800b.p4
Typecheck success: test/program/well-typed/issue2800b.p4

>>> Running typecheck test on test/program/well-typed/issue2800c.p4
Typecheck success: test/program/well-typed/issue2800c.p4

>>> Running typecheck test on test/program/well-typed/issue2800d.p4
Typecheck success: test/program/well-typed/issue2800d.p4

>>> Running typecheck test on test/program/well-typed/issue281.p4
Typecheck success: test/program/well-typed/issue281.p4

>>> Running typecheck test on test/program/well-typed/issue2890.p4
Typecheck success: test/program/well-typed/issue2890.p4

>>> Running typecheck test on test/program/well-typed/issue2900.p4
Typecheck success: test/program/well-typed/issue2900.p4

>>> Running typecheck test on test/program/well-typed/issue2904.p4
Typecheck success: test/program/well-typed/issue2904.p4

>>> Running typecheck test on test/program/well-typed/issue2905-bmv2.p4
Typecheck success: test/program/well-typed/issue2905-bmv2.p4

>>> Running typecheck test on test/program/well-typed/issue2905.p4
Typecheck success: test/program/well-typed/issue2905.p4

>>> Running typecheck test on test/program/well-typed/issue2956.p4
Typecheck success: test/program/well-typed/issue2956.p4

>>> Running typecheck test on test/program/well-typed/issue2957.p4
Typecheck success: test/program/well-typed/issue2957.p4

>>> Running typecheck test on test/program/well-typed/issue2958.p4
Typecheck success: test/program/well-typed/issue2958.p4

>>> Running typecheck test on test/program/well-typed/issue2982.p4
Typecheck success: test/program/well-typed/issue2982.p4

>>> Running typecheck test on test/program/well-typed/issue3001-1.p4
Typecheck success: test/program/well-typed/issue3001-1.p4

>>> Running typecheck test on test/program/well-typed/issue3001.p4
Typecheck success: test/program/well-typed/issue3001.p4

>>> Running typecheck test on test/program/well-typed/issue304-1.p4
Typecheck success: test/program/well-typed/issue304-1.p4

>>> Running typecheck test on test/program/well-typed/issue304.p4
Typecheck success: test/program/well-typed/issue304.p4

>>> Running typecheck test on test/program/well-typed/issue3056.p4
Typecheck success: test/program/well-typed/issue3056.p4

>>> Running typecheck test on test/program/well-typed/issue3057-2.p4
Typecheck success: test/program/well-typed/issue3057-2.p4

>>> Running typecheck test on test/program/well-typed/issue3118-bmv2.p4
Typecheck success: test/program/well-typed/issue3118-bmv2.p4

>>> Running typecheck test on test/program/well-typed/issue313_1.p4
Typecheck success: test/program/well-typed/issue313_1.p4

>>> Running typecheck test on test/program/well-typed/issue313_2.p4
Typecheck success: test/program/well-typed/issue313_2.p4

>>> Running typecheck test on test/program/well-typed/issue313_3.p4
Typecheck success: test/program/well-typed/issue313_3.p4

>>> Running typecheck test on test/program/well-typed/issue314.p4
Typecheck success: test/program/well-typed/issue314.p4

>>> Running typecheck test on test/program/well-typed/issue3178.p4
Typecheck success: test/program/well-typed/issue3178.p4

>>> Running typecheck test on test/program/well-typed/issue3197.p4
Typecheck success: test/program/well-typed/issue3197.p4

>>> Running typecheck test on test/program/well-typed/issue3203.p4
Typecheck success: test/program/well-typed/issue3203.p4

>>> Running typecheck test on test/program/well-typed/issue3204.p4
Typecheck success: test/program/well-typed/issue3204.p4

>>> Running typecheck test on test/program/well-typed/issue3219.p4
Typecheck success: test/program/well-typed/issue3219.p4

>>> Running typecheck test on test/program/well-typed/issue3225.p4
Typecheck success: test/program/well-typed/issue3225.p4

>>> Running typecheck test on test/program/well-typed/issue323.p4
Typecheck success: test/program/well-typed/issue323.p4

>>> Running typecheck test on test/program/well-typed/issue3274-1.p4
Typecheck success: test/program/well-typed/issue3274-1.p4

>>> Running typecheck test on test/program/well-typed/issue3274-2.p4
Typecheck success: test/program/well-typed/issue3274-2.p4

>>> Running typecheck test on test/program/well-typed/issue3274.p4
Typecheck success: test/program/well-typed/issue3274.p4

>>> Running typecheck test on test/program/well-typed/issue3288.p4
Typecheck success: test/program/well-typed/issue3288.p4

>>> Running typecheck test on test/program/well-typed/issue3289.p4
Typecheck success: test/program/well-typed/issue3289.p4

>>> Running typecheck test on test/program/well-typed/issue3292.p4
Typecheck success: test/program/well-typed/issue3292.p4

>>> Running typecheck test on test/program/well-typed/issue3307.p4
Typecheck success: test/program/well-typed/issue3307.p4

>>> Running typecheck test on test/program/well-typed/issue3324.p4
Typecheck success: test/program/well-typed/issue3324.p4

>>> Running typecheck test on test/program/well-typed/issue3329-bmv2.p4
Typecheck success: test/program/well-typed/issue3329-bmv2.p4

>>> Running typecheck test on test/program/well-typed/issue3333.p4
Typecheck success: test/program/well-typed/issue3333.p4

>>> Running typecheck test on test/program/well-typed/issue3343.p4
Typecheck success: test/program/well-typed/issue3343.p4

>>> Running typecheck test on test/program/well-typed/issue3364.p4
Typecheck success: test/program/well-typed/issue3364.p4

>>> Running typecheck test on test/program/well-typed/issue3374.p4
Typecheck success: test/program/well-typed/issue3374.p4

>>> Running typecheck test on test/program/well-typed/issue3394.p4
Typecheck success: test/program/well-typed/issue3394.p4

>>> Running typecheck test on test/program/well-typed/issue3483_ubpf.p4
Typecheck success: test/program/well-typed/issue3483_ubpf.p4

>>> Running typecheck test on test/program/well-typed/issue3486.p4
Typecheck success: test/program/well-typed/issue3486.p4

>>> Running typecheck test on test/program/well-typed/issue3488-1-bmv2.p4
Typecheck success: test/program/well-typed/issue3488-1-bmv2.p4

>>> Running typecheck test on test/program/well-typed/issue3488-bmv2.p4
Typecheck success: test/program/well-typed/issue3488-bmv2.p4

>>> Running typecheck test on test/program/well-typed/issue355-bmv2.p4
Typecheck success: test/program/well-typed/issue355-bmv2.p4

>>> Running typecheck test on test/program/well-typed/issue3550.p4
Typecheck success: test/program/well-typed/issue3550.p4

>>> Running typecheck test on test/program/well-typed/issue356-bmv2.p4
Typecheck success: test/program/well-typed/issue356-bmv2.p4

>>> Running typecheck test on test/program/well-typed/issue361-bmv2.p4
Typecheck success: test/program/well-typed/issue361-bmv2.p4

>>> Running typecheck test on test/program/well-typed/issue3616.p4
Typecheck success: test/program/well-typed/issue3616.p4

>>> Running typecheck test on test/program/well-typed/issue3619-1.p4
Typecheck success: test/program/well-typed/issue3619-1.p4

>>> Running typecheck test on test/program/well-typed/issue3619.p4
Typecheck success: test/program/well-typed/issue3619.p4

>>> Running typecheck test on test/program/well-typed/issue3623-1.p4
Typecheck success: test/program/well-typed/issue3623-1.p4

>>> Running typecheck test on test/program/well-typed/issue3623.p4
Typecheck success: test/program/well-typed/issue3623.p4

>>> Running typecheck test on test/program/well-typed/issue3635.p4
Typecheck success: test/program/well-typed/issue3635.p4

>>> Running typecheck test on test/program/well-typed/issue3650.p4
Typecheck success: test/program/well-typed/issue3650.p4

>>> Running typecheck test on test/program/well-typed/issue3671-1.p4
Typecheck success: test/program/well-typed/issue3671-1.p4

>>> Running typecheck test on test/program/well-typed/issue3672.p4
Typecheck success: test/program/well-typed/issue3672.p4

>>> Running typecheck test on test/program/well-typed/issue3702-bmv2.p4
Typecheck success: test/program/well-typed/issue3702-bmv2.p4

>>> Running typecheck test on test/program/well-typed/issue3779.p4
Typecheck success: test/program/well-typed/issue3779.p4

>>> Running typecheck test on test/program/well-typed/issue3806.p4
Typecheck success: test/program/well-typed/issue3806.p4

>>> Running typecheck test on test/program/well-typed/issue3884-1.p4
Typecheck success: test/program/well-typed/issue3884-1.p4

>>> Running typecheck test on test/program/well-typed/issue3884.p4
Typecheck success: test/program/well-typed/issue3884.p4

>>> Running typecheck test on test/program/well-typed/issue396.p4
Typecheck success: test/program/well-typed/issue396.p4

>>> Running typecheck test on test/program/well-typed/issue4057.p4
Typecheck success: test/program/well-typed/issue4057.p4

>>> Running typecheck test on test/program/well-typed/issue407-2.p4
Typecheck success: test/program/well-typed/issue407-2.p4

>>> Running typecheck test on test/program/well-typed/issue407-3.p4
Typecheck success: test/program/well-typed/issue407-3.p4

>>> Running typecheck test on test/program/well-typed/issue4133.p4
Typecheck success: test/program/well-typed/issue4133.p4

>>> Running typecheck test on test/program/well-typed/issue414-bmv2.p4
Typecheck success: test/program/well-typed/issue414-bmv2.p4

>>> Running typecheck test on test/program/well-typed/issue4143.p4
Typecheck success: test/program/well-typed/issue4143.p4

>>> Running typecheck test on test/program/well-typed/issue420.p4
Typecheck success: test/program/well-typed/issue420.p4

>>> Running typecheck test on test/program/well-typed/issue422.p4
Typecheck success: test/program/well-typed/issue422.p4

>>> Running typecheck test on test/program/well-typed/issue430-1-bmv2.p4
Typecheck success: test/program/well-typed/issue430-1-bmv2.p4

>>> Running typecheck test on test/program/well-typed/issue430-bmv2.p4
Typecheck success: test/program/well-typed/issue430-bmv2.p4

>>> Running typecheck test on test/program/well-typed/issue447-1-bmv2.p4
Typecheck success: test/program/well-typed/issue447-1-bmv2.p4

>>> Running typecheck test on test/program/well-typed/issue447-2-bmv2.p4
Typecheck success: test/program/well-typed/issue447-2-bmv2.p4

>>> Running typecheck test on test/program/well-typed/issue447-3-bmv2.p4
Typecheck success: test/program/well-typed/issue447-3-bmv2.p4

>>> Running typecheck test on test/program/well-typed/issue447-4-bmv2.p4
Typecheck success: test/program/well-typed/issue447-4-bmv2.p4

>>> Running typecheck test on test/program/well-typed/issue447-5-bmv2.p4
Typecheck success: test/program/well-typed/issue447-5-bmv2.p4

>>> Running typecheck test on test/program/well-typed/issue447-bmv2.p4
Typecheck success: test/program/well-typed/issue447-bmv2.p4

>>> Running typecheck test on test/program/well-typed/issue4500.p4
Typecheck success: test/program/well-typed/issue4500.p4

>>> Running typecheck test on test/program/well-typed/issue4507_1.p4
Typecheck success: test/program/well-typed/issue4507_1.p4

>>> Running typecheck test on test/program/well-typed/issue4507_2.p4
Typecheck success: test/program/well-typed/issue4507_2.p4

>>> Running typecheck test on test/program/well-typed/issue4548.p4
Typecheck success: test/program/well-typed/issue4548.p4

>>> Running typecheck test on test/program/well-typed/issue4625_remove_compile_time_bool_methodcall_of_mcs.p4
Typecheck success: test/program/well-typed/issue4625_remove_compile_time_bool_methodcall_of_mcs.p4

>>> Running typecheck test on test/program/well-typed/issue4625_remove_compile_time_const_methodcall_of_mcs.p4
Typecheck success: test/program/well-typed/issue4625_remove_compile_time_const_methodcall_of_mcs.p4

>>> Running typecheck test on test/program/well-typed/issue4656_const_fold_generic_switch_label_expr.p4
Typecheck success: test/program/well-typed/issue4656_const_fold_generic_switch_label_expr.p4

>>> Running typecheck test on test/program/well-typed/issue4656_fold_bit_width_const_mux_expr.p4
Typecheck success: test/program/well-typed/issue4656_fold_bit_width_const_mux_expr.p4

>>> Running typecheck test on test/program/well-typed/issue4661_non_pure_extern_function_const_args.p4
Typecheck success: test/program/well-typed/issue4661_non_pure_extern_function_const_args.p4

>>> Running typecheck test on test/program/well-typed/issue4661_pure_extern_function_const_args.p4
Typecheck success: test/program/well-typed/issue4661_pure_extern_function_const_args.p4

>>> Running typecheck test on test/program/well-typed/issue47.p4
Typecheck success: test/program/well-typed/issue47.p4

>>> Running typecheck test on test/program/well-typed/issue4760_dontcare_action_out_arg.p4
Typecheck success: test/program/well-typed/issue4760_dontcare_action_out_arg.p4

>>> Running typecheck test on test/program/well-typed/issue4775-2.p4
Typecheck success: test/program/well-typed/issue4775-2.p4

>>> Running typecheck test on test/program/well-typed/issue4775.p4
Typecheck success: test/program/well-typed/issue4775.p4

>>> Running typecheck test on test/program/well-typed/issue4796.p4
Typecheck success: test/program/well-typed/issue4796.p4

>>> Running typecheck test on test/program/well-typed/issue486-bmv2.p4
Typecheck success: test/program/well-typed/issue486-bmv2.p4

>>> Running typecheck test on test/program/well-typed/issue4883_dup_has_returned_decl.p4
Typecheck success: test/program/well-typed/issue4883_dup_has_returned_decl.p4

>>> Running typecheck test on test/program/well-typed/issue4883_dup_has_returned_decl2.p4
Typecheck success: test/program/well-typed/issue4883_dup_has_returned_decl2.p4

>>> Running typecheck test on test/program/well-typed/issue4901_new_start_with_no_start_loopback.p4
Typecheck success: test/program/well-typed/issue4901_new_start_with_no_start_loopback.p4

>>> Running typecheck test on test/program/well-typed/issue4901_new_start_with_start_state_loopback.p4
Typecheck success: test/program/well-typed/issue4901_new_start_with_start_state_loopback.p4

>>> Running typecheck test on test/program/well-typed/issue4901_new_start_with_start_state_loopback2.p4
Typecheck success: test/program/well-typed/issue4901_new_start_with_start_state_loopback2.p4

>>> Running typecheck test on test/program/well-typed/issue496.p4
Typecheck success: test/program/well-typed/issue496.p4

>>> Running typecheck test on test/program/well-typed/issue510-bmv2.p4
Typecheck success: test/program/well-typed/issue510-bmv2.p4

>>> Running typecheck test on test/program/well-typed/issue512.p4
Typecheck success: test/program/well-typed/issue512.p4

>>> Running typecheck test on test/program/well-typed/issue529.p4
Typecheck success: test/program/well-typed/issue529.p4

>>> Running typecheck test on test/program/well-typed/issue561-1-bmv2.p4
Typecheck success: test/program/well-typed/issue561-1-bmv2.p4

>>> Running typecheck test on test/program/well-typed/issue561-2-bmv2.p4
Typecheck success: test/program/well-typed/issue561-2-bmv2.p4

>>> Running typecheck test on test/program/well-typed/issue561-3-bmv2.p4
Typecheck success: test/program/well-typed/issue561-3-bmv2.p4

>>> Running typecheck test on test/program/well-typed/issue561-4-bmv2.p4
Typecheck success: test/program/well-typed/issue561-4-bmv2.p4

>>> Running typecheck test on test/program/well-typed/issue561-5-bmv2.p4
Typecheck success: test/program/well-typed/issue561-5-bmv2.p4

>>> Running typecheck test on test/program/well-typed/issue561-6-bmv2.p4
Typecheck success: test/program/well-typed/issue561-6-bmv2.p4

>>> Running typecheck test on test/program/well-typed/issue561-7-bmv2.p4
Typecheck success: test/program/well-typed/issue561-7-bmv2.p4

>>> Running typecheck test on test/program/well-typed/issue561-bmv2.p4
Typecheck success: test/program/well-typed/issue561-bmv2.p4

>>> Running typecheck test on test/program/well-typed/issue561.p4
Typecheck success: test/program/well-typed/issue561.p4

>>> Running typecheck test on test/program/well-typed/issue584-1-bmv2.p4
Typecheck success: test/program/well-typed/issue584-1-bmv2.p4

>>> Running typecheck test on test/program/well-typed/issue635-bmv2.p4
Typecheck success: test/program/well-typed/issue635-bmv2.p4

>>> Running typecheck test on test/program/well-typed/issue638-1.p4
Typecheck success: test/program/well-typed/issue638-1.p4

>>> Running typecheck test on test/program/well-typed/issue648.p4
Typecheck success: test/program/well-typed/issue648.p4

>>> Running typecheck test on test/program/well-typed/issue655-bmv2.p4
Typecheck success: test/program/well-typed/issue655-bmv2.p4

>>> Running typecheck test on test/program/well-typed/issue677-bmv2.p4
Typecheck success: test/program/well-typed/issue677-bmv2.p4

>>> Running typecheck test on test/program/well-typed/issue692-bmv2.p4
Typecheck success: test/program/well-typed/issue692-bmv2.p4

>>> Running typecheck test on test/program/well-typed/issue696-bmv2.p4
Typecheck success: test/program/well-typed/issue696-bmv2.p4

>>> Running typecheck test on test/program/well-typed/issue737-bmv2.p4
Typecheck success: test/program/well-typed/issue737-bmv2.p4

>>> Running typecheck test on test/program/well-typed/issue774-4-bmv2.p4
Typecheck success: test/program/well-typed/issue774-4-bmv2.p4

>>> Running typecheck test on test/program/well-typed/issue774.p4
Typecheck success: test/program/well-typed/issue774.p4

>>> Running typecheck test on test/program/well-typed/issue793.p4
Typecheck success: test/program/well-typed/issue793.p4

>>> Running typecheck test on test/program/well-typed/issue794.p4
Typecheck success: test/program/well-typed/issue794.p4

>>> Running typecheck test on test/program/well-typed/issue803-2.p4
Typecheck success: test/program/well-typed/issue803-2.p4

>>> Running typecheck test on test/program/well-typed/issue803-3.p4
Typecheck success: test/program/well-typed/issue803-3.p4

>>> Running typecheck test on test/program/well-typed/issue803.p4
Typecheck success: test/program/well-typed/issue803.p4

>>> Running typecheck test on test/program/well-typed/issue822.p4
Typecheck success: test/program/well-typed/issue822.p4

>>> Running typecheck test on test/program/well-typed/issue823.p4
Typecheck success: test/program/well-typed/issue823.p4

>>> Running typecheck test on test/program/well-typed/issue841.p4
Typecheck success: test/program/well-typed/issue841.p4

>>> Running typecheck test on test/program/well-typed/issue887.p4
Typecheck success: test/program/well-typed/issue887.p4

>>> Running typecheck test on test/program/well-typed/issue891-bmv2.p4
Typecheck success: test/program/well-typed/issue891-bmv2.p4

>>> Running typecheck test on test/program/well-typed/issue907-bmv2.p4
Typecheck success: test/program/well-typed/issue907-bmv2.p4

>>> Running typecheck test on test/program/well-typed/issue914-bmv2.p4
Typecheck success: test/program/well-typed/issue914-bmv2.p4

>>> Running typecheck test on test/program/well-typed/issue933.p4
Typecheck success: test/program/well-typed/issue933.p4

>>> Running typecheck test on test/program/well-typed/issue940.p4
Typecheck success: test/program/well-typed/issue940.p4

>>> Running typecheck test on test/program/well-typed/issue949.p4
Typecheck success: test/program/well-typed/issue949.p4

>>> Running typecheck test on test/program/well-typed/issue951.p4
Typecheck success: test/program/well-typed/issue951.p4

>>> Running typecheck test on test/program/well-typed/issue955.p4
Typecheck success: test/program/well-typed/issue955.p4

>>> Running typecheck test on test/program/well-typed/issue982.p4
Typecheck success: test/program/well-typed/issue982.p4

>>> Running typecheck test on test/program/well-typed/issue983-bmv2.p4
Typecheck success: test/program/well-typed/issue983-bmv2.p4

>>> Running typecheck test on test/program/well-typed/issue986-1-bmv2.p4
Typecheck success: test/program/well-typed/issue986-1-bmv2.p4

>>> Running typecheck test on test/program/well-typed/issue986-bmv2.p4
Typecheck success: test/program/well-typed/issue986-bmv2.p4

>>> Running typecheck test on test/program/well-typed/issue995-bmv2.p4
Typecheck success: test/program/well-typed/issue995-bmv2.p4

>>> Running typecheck test on test/program/well-typed/key-bmv2.p4
Typecheck success: test/program/well-typed/key-bmv2.p4

>>> Running typecheck test on test/program/well-typed/key1-bmv2.p4
Typecheck success: test/program/well-typed/key1-bmv2.p4

>>> Running typecheck test on test/program/well-typed/key_after_exit.p4
Typecheck success: test/program/well-typed/key_after_exit.p4

>>> Running typecheck test on test/program/well-typed/kvanno.p4
Typecheck success: test/program/well-typed/kvanno.p4

>>> Running typecheck test on test/program/well-typed/large.p4
Typecheck success: test/program/well-typed/large.p4

>>> Running typecheck test on test/program/well-typed/length_ebpf.p4
Typecheck success: test/program/well-typed/length_ebpf.p4

>>> Running typecheck test on test/program/well-typed/line.p4
Typecheck success: test/program/well-typed/line.p4

>>> Running typecheck test on test/program/well-typed/list-compare.p4
Typecheck success: test/program/well-typed/list-compare.p4

>>> Running typecheck test on test/program/well-typed/list.p4
Typecheck success: test/program/well-typed/list.p4

>>> Running typecheck test on test/program/well-typed/list1.p4
Typecheck success: test/program/well-typed/list1.p4

>>> Running typecheck test on test/program/well-typed/list2.p4
Typecheck success: test/program/well-typed/list2.p4

>>> Running typecheck test on test/program/well-typed/list5.p4
Typecheck success: test/program/well-typed/list5.p4

>>> Running typecheck test on test/program/well-typed/list6.p4
Typecheck success: test/program/well-typed/list6.p4

>>> Running typecheck test on test/program/well-typed/list8.p4
Typecheck success: test/program/well-typed/list8.p4

>>> Running typecheck test on test/program/well-typed/list9.p4
Typecheck success: test/program/well-typed/list9.p4

>>> Running typecheck test on test/program/well-typed/lj_example.p4
Typecheck success: test/program/well-typed/lj_example.p4

>>> Running typecheck test on test/program/well-typed/localize_action_dont_care_args.p4
Typecheck success: test/program/well-typed/localize_action_dont_care_args.p4

>>> Running typecheck test on test/program/well-typed/logging-bmv2.p4
Typecheck success: test/program/well-typed/logging-bmv2.p4

>>> Running typecheck test on test/program/well-typed/lookahead_ubpf.p4
Typecheck success: test/program/well-typed/lookahead_ubpf.p4

>>> Running typecheck test on test/program/well-typed/lpm_ubpf.p4
Typecheck success: test/program/well-typed/lpm_ubpf.p4

>>> Running typecheck test on test/program/well-typed/lvalue-parens.p4
Typecheck success: test/program/well-typed/lvalue-parens.p4

>>> Running typecheck test on test/program/well-typed/m_psa-dpdk-non-zero-arg-default-action-08.p4
Typecheck success: test/program/well-typed/m_psa-dpdk-non-zero-arg-default-action-08.p4

>>> Running typecheck test on test/program/well-typed/mask.p4
Typecheck success: test/program/well-typed/mask.p4

>>> Running typecheck test on test/program/well-typed/match-on-exprs-bmv2.p4
Typecheck success: test/program/well-typed/match-on-exprs-bmv2.p4

>>> Running typecheck test on test/program/well-typed/match-on-exprs2-bmv2.p4
Typecheck success: test/program/well-typed/match-on-exprs2-bmv2.p4

>>> Running typecheck test on test/program/well-typed/match.p4
Typecheck success: test/program/well-typed/match.p4

>>> Running typecheck test on test/program/well-typed/metadata_ubpf.p4
Typecheck success: test/program/well-typed/metadata_ubpf.p4

>>> Running typecheck test on test/program/well-typed/methodArgCast.p4
Typecheck success: test/program/well-typed/methodArgCast.p4

>>> Running typecheck test on test/program/well-typed/methodArgs.p4
Typecheck success: test/program/well-typed/methodArgs.p4

<<<<<<< HEAD
>>> Running typecheck test on test/program/well-typed/minsize.p4
Typecheck success: test/program/well-typed/minsize.p4

=======
>>>>>>> fb48e51d
>>> Running typecheck test on test/program/well-typed/ml-headers.p4
Typecheck success: test/program/well-typed/ml-headers.p4

>>> Running typecheck test on test/program/well-typed/module.p4
Typecheck success: test/program/well-typed/module.p4

>>> Running typecheck test on test/program/well-typed/multicast-bmv2.p4
Typecheck success: test/program/well-typed/multicast-bmv2.p4

>>> Running typecheck test on test/program/well-typed/mux-bmv2.p4
Typecheck success: test/program/well-typed/mux-bmv2.p4

>>> Running typecheck test on test/program/well-typed/named-arg.p4
Typecheck success: test/program/well-typed/named-arg.p4

>>> Running typecheck test on test/program/well-typed/names.p4
Typecheck success: test/program/well-typed/names.p4

>>> Running typecheck test on test/program/well-typed/nested-struct.p4
Typecheck success: test/program/well-typed/nested-struct.p4

>>> Running typecheck test on test/program/well-typed/nested-tuple.p4
Typecheck success: test/program/well-typed/nested-tuple.p4

>>> Running typecheck test on test/program/well-typed/nested-tuple1.p4
Typecheck success: test/program/well-typed/nested-tuple1.p4

>>> Running typecheck test on test/program/well-typed/nested_if_else.p4
Typecheck success: test/program/well-typed/nested_if_else.p4

>>> Running typecheck test on test/program/well-typed/nested_if_lvalue_dependencies.p4
Typecheck success: test/program/well-typed/nested_if_lvalue_dependencies.p4

>>> Running typecheck test on test/program/well-typed/nested_if_statement.p4
Typecheck success: test/program/well-typed/nested_if_statement.p4

>>> Running typecheck test on test/program/well-typed/nested_select.p4
Typecheck success: test/program/well-typed/nested_select.p4

>>> Running typecheck test on test/program/well-typed/newtype.p4
Typecheck success: test/program/well-typed/newtype.p4

>>> Running typecheck test on test/program/well-typed/newtype1.p4
Typecheck success: test/program/well-typed/newtype1.p4

>>> Running typecheck test on test/program/well-typed/newtype2.p4
Typecheck success: test/program/well-typed/newtype2.p4

>>> Running typecheck test on test/program/well-typed/next-def-use.p4
Typecheck success: test/program/well-typed/next-def-use.p4

>>> Running typecheck test on test/program/well-typed/noMatch.p4
Typecheck success: test/program/well-typed/noMatch.p4

>>> Running typecheck test on test/program/well-typed/nonstandard_table_names-bmv2.p4
Typecheck success: test/program/well-typed/nonstandard_table_names-bmv2.p4

>>> Running typecheck test on test/program/well-typed/octal.p4
Typecheck success: test/program/well-typed/octal.p4

>>> Running typecheck test on test/program/well-typed/overwrite.p4
Typecheck success: test/program/well-typed/overwrite.p4

>>> Running typecheck test on test/program/well-typed/p416-type-use3.p4
Typecheck success: test/program/well-typed/p416-type-use3.p4

>>> Running typecheck test on test/program/well-typed/p4rt_digest_complex.p4
Typecheck success: test/program/well-typed/p4rt_digest_complex.p4

>>> Running typecheck test on test/program/well-typed/package.p4
Typecheck success: test/program/well-typed/package.p4

>>> Running typecheck test on test/program/well-typed/parenthesis-test_ubpf.p4
Typecheck success: test/program/well-typed/parenthesis-test_ubpf.p4

>>> Running typecheck test on test/program/well-typed/parse.p4
Typecheck success: test/program/well-typed/parse.p4

>>> Running typecheck test on test/program/well-typed/parser-arg.p4
Typecheck success: test/program/well-typed/parser-arg.p4

>>> Running typecheck test on test/program/well-typed/parser-conditional.p4
Typecheck success: test/program/well-typed/parser-conditional.p4

>>> Running typecheck test on test/program/well-typed/parser-if.p4
Typecheck success: test/program/well-typed/parser-if.p4

>>> Running typecheck test on test/program/well-typed/parser-inline/parser-inline-test1.p4
Typecheck success: test/program/well-typed/parser-inline/parser-inline-test1.p4

>>> Running typecheck test on test/program/well-typed/parser-inline/parser-inline-test10.p4
Typecheck success: test/program/well-typed/parser-inline/parser-inline-test10.p4

>>> Running typecheck test on test/program/well-typed/parser-inline/parser-inline-test11.p4
Typecheck success: test/program/well-typed/parser-inline/parser-inline-test11.p4

>>> Running typecheck test on test/program/well-typed/parser-inline/parser-inline-test12.p4
Typecheck success: test/program/well-typed/parser-inline/parser-inline-test12.p4

>>> Running typecheck test on test/program/well-typed/parser-inline/parser-inline-test13.p4
Typecheck success: test/program/well-typed/parser-inline/parser-inline-test13.p4

>>> Running typecheck test on test/program/well-typed/parser-inline/parser-inline-test2.p4
Typecheck success: test/program/well-typed/parser-inline/parser-inline-test2.p4

>>> Running typecheck test on test/program/well-typed/parser-inline/parser-inline-test3.p4
Typecheck success: test/program/well-typed/parser-inline/parser-inline-test3.p4

>>> Running typecheck test on test/program/well-typed/parser-inline/parser-inline-test4.p4
Typecheck success: test/program/well-typed/parser-inline/parser-inline-test4.p4

>>> Running typecheck test on test/program/well-typed/parser-inline/parser-inline-test5.p4
Typecheck success: test/program/well-typed/parser-inline/parser-inline-test5.p4

>>> Running typecheck test on test/program/well-typed/parser-inline/parser-inline-test6.p4
Typecheck success: test/program/well-typed/parser-inline/parser-inline-test6.p4

>>> Running typecheck test on test/program/well-typed/parser-inline/parser-inline-test7.p4
Typecheck success: test/program/well-typed/parser-inline/parser-inline-test7.p4

>>> Running typecheck test on test/program/well-typed/parser-inline/parser-inline-test8.p4
Typecheck success: test/program/well-typed/parser-inline/parser-inline-test8.p4

>>> Running typecheck test on test/program/well-typed/parser-inline/parser-inline-test9.p4
Typecheck success: test/program/well-typed/parser-inline/parser-inline-test9.p4

>>> Running typecheck test on test/program/well-typed/parser-locals.p4
Typecheck success: test/program/well-typed/parser-locals.p4

>>> Running typecheck test on test/program/well-typed/parser-locals2.p4
Typecheck success: test/program/well-typed/parser-locals2.p4

>>> Running typecheck test on test/program/well-typed/parser-pragma.p4
Typecheck success: test/program/well-typed/parser-pragma.p4

>>> Running typecheck test on test/program/well-typed/parser-unroll-issue3537-1.p4
Typecheck success: test/program/well-typed/parser-unroll-issue3537-1.p4

>>> Running typecheck test on test/program/well-typed/parser-unroll-issue3537.p4
Typecheck success: test/program/well-typed/parser-unroll-issue3537.p4

>>> Running typecheck test on test/program/well-typed/parser-unroll-issue4006_twice_extracted_header.p4
Typecheck success: test/program/well-typed/parser-unroll-issue4006_twice_extracted_header.p4

>>> Running typecheck test on test/program/well-typed/parser-unroll-t1-cond.p4
Typecheck success: test/program/well-typed/parser-unroll-t1-cond.p4

>>> Running typecheck test on test/program/well-typed/parser-unroll-test1.p4
Typecheck success: test/program/well-typed/parser-unroll-test1.p4

>>> Running typecheck test on test/program/well-typed/parser-unroll-test10.p4
Typecheck success: test/program/well-typed/parser-unroll-test10.p4

>>> Running typecheck test on test/program/well-typed/parser-unroll-test2.p4
Typecheck success: test/program/well-typed/parser-unroll-test2.p4

>>> Running typecheck test on test/program/well-typed/parser-unroll-test3.p4
Typecheck success: test/program/well-typed/parser-unroll-test3.p4

>>> Running typecheck test on test/program/well-typed/parser-unroll-test4.p4
Typecheck success: test/program/well-typed/parser-unroll-test4.p4

>>> Running typecheck test on test/program/well-typed/parser-unroll-test5.p4
Typecheck success: test/program/well-typed/parser-unroll-test5.p4

>>> Running typecheck test on test/program/well-typed/parser-unroll-test6.p4
Typecheck success: test/program/well-typed/parser-unroll-test6.p4

>>> Running typecheck test on test/program/well-typed/parser-unroll-test7.p4
Typecheck success: test/program/well-typed/parser-unroll-test7.p4

>>> Running typecheck test on test/program/well-typed/parser-unroll-test8.p4
Typecheck success: test/program/well-typed/parser-unroll-test8.p4

>>> Running typecheck test on test/program/well-typed/parser-unroll-test9.p4
Typecheck success: test/program/well-typed/parser-unroll-test9.p4

>>> Running typecheck test on test/program/well-typed/parser_error-bmv2.p4
Typecheck success: test/program/well-typed/parser_error-bmv2.p4

>>> Running typecheck test on test/program/well-typed/pipeline.p4
Typecheck success: test/program/well-typed/pipeline.p4

>>> Running typecheck test on test/program/well-typed/pkginfo_annotation.p4
Typecheck success: test/program/well-typed/pkginfo_annotation.p4

>>> Running typecheck test on test/program/well-typed/pna-direction-main-parser-err.p4
Typecheck success: test/program/well-typed/pna-direction-main-parser-err.p4

>>> Running typecheck test on test/program/well-typed/pna-direction.p4
Typecheck success: test/program/well-typed/pna-direction.p4

>>> Running typecheck test on test/program/well-typed/pna-dpdk-bvec_union.p4
Typecheck success: test/program/well-typed/pna-dpdk-bvec_union.p4

>>> Running typecheck test on test/program/well-typed/pna-dpdk-flatten-local-struct-decl.p4
Typecheck success: test/program/well-typed/pna-dpdk-flatten-local-struct-decl.p4

>>> Running typecheck test on test/program/well-typed/pna-dpdk-header-stack-assignment.p4
Typecheck success: test/program/well-typed/pna-dpdk-header-stack-assignment.p4

>>> Running typecheck test on test/program/well-typed/pna-dpdk-header-union-stack.p4
Typecheck success: test/program/well-typed/pna-dpdk-header-union-stack.p4

>>> Running typecheck test on test/program/well-typed/pna-dpdk-header-union-stack1.p4
Typecheck success: test/program/well-typed/pna-dpdk-header-union-stack1.p4

>>> Running typecheck test on test/program/well-typed/pna-dpdk-header-union-stack2.p4
Typecheck success: test/program/well-typed/pna-dpdk-header-union-stack2.p4

>>> Running typecheck test on test/program/well-typed/pna-dpdk-invalid-hdr-warnings5.p4
Typecheck success: test/program/well-typed/pna-dpdk-invalid-hdr-warnings5.p4

>>> Running typecheck test on test/program/well-typed/pna-dpdk-invalid-hdr-warnings6.p4
Typecheck success: test/program/well-typed/pna-dpdk-invalid-hdr-warnings6.p4

>>> Running typecheck test on test/program/well-typed/pna-dpdk-parser-wrong-arith.p4
Typecheck success: test/program/well-typed/pna-dpdk-parser-wrong-arith.p4

>>> Running typecheck test on test/program/well-typed/pna-dpdk-small_sample.p4
Typecheck success: test/program/well-typed/pna-dpdk-small_sample.p4

>>> Running typecheck test on test/program/well-typed/pna-dpdk-toeplitz-hash-1.p4
Typecheck success: test/program/well-typed/pna-dpdk-toeplitz-hash-1.p4

>>> Running typecheck test on test/program/well-typed/pna-dpdk-toeplitz-hash.p4
Typecheck success: test/program/well-typed/pna-dpdk-toeplitz-hash.p4

>>> Running typecheck test on test/program/well-typed/pna-dpdk-union-bmv2.p4
Typecheck success: test/program/well-typed/pna-dpdk-union-bmv2.p4

>>> Running typecheck test on test/program/well-typed/pna-dpdk-wrong-warning.p4
Typecheck success: test/program/well-typed/pna-dpdk-wrong-warning.p4

>>> Running typecheck test on test/program/well-typed/pna-elim-hdr-copy-dpdk.p4
Typecheck success: test/program/well-typed/pna-elim-hdr-copy-dpdk.p4

>>> Running typecheck test on test/program/well-typed/pna-example-SelectByDirection.p4
Typecheck success: test/program/well-typed/pna-example-SelectByDirection.p4

>>> Running typecheck test on test/program/well-typed/pna-example-SelectByDirection1.p4
Typecheck success: test/program/well-typed/pna-example-SelectByDirection1.p4

>>> Running typecheck test on test/program/well-typed/pna-example-SelectByDirection2.p4
Typecheck success: test/program/well-typed/pna-example-SelectByDirection2.p4

>>> Running typecheck test on test/program/well-typed/pna-example-bAnd-in-tableKey.p4
Typecheck success: test/program/well-typed/pna-example-bAnd-in-tableKey.p4

>>> Running typecheck test on test/program/well-typed/pna-example-dpdk-optional.p4
Typecheck success: test/program/well-typed/pna-example-dpdk-optional.p4

>>> Running typecheck test on test/program/well-typed/pna-example-dpdk-varbit-1.p4
Typecheck success: test/program/well-typed/pna-example-dpdk-varbit-1.p4

>>> Running typecheck test on test/program/well-typed/pna-example-dpdk-varbit.p4
Typecheck success: test/program/well-typed/pna-example-dpdk-varbit.p4

>>> Running typecheck test on test/program/well-typed/pna-example-header-union.p4
Typecheck success: test/program/well-typed/pna-example-header-union.p4

>>> Running typecheck test on test/program/well-typed/pna-example-header-union1.p4
Typecheck success: test/program/well-typed/pna-example-header-union1.p4

>>> Running typecheck test on test/program/well-typed/pna-example-ipsec.p4
Typecheck success: test/program/well-typed/pna-example-ipsec.p4

>>> Running typecheck test on test/program/well-typed/pna-example-mirror-packet-1.p4
Typecheck success: test/program/well-typed/pna-example-mirror-packet-1.p4

>>> Running typecheck test on test/program/well-typed/pna-example-mirror-packet.p4
Typecheck success: test/program/well-typed/pna-example-mirror-packet.p4

>>> Running typecheck test on test/program/well-typed/pna-example-pass-1.p4
Typecheck success: test/program/well-typed/pna-example-pass-1.p4

>>> Running typecheck test on test/program/well-typed/pna-example-pass-2.p4
Typecheck success: test/program/well-typed/pna-example-pass-2.p4

>>> Running typecheck test on test/program/well-typed/pna-example-pass-3.p4
Typecheck success: test/program/well-typed/pna-example-pass-3.p4

>>> Running typecheck test on test/program/well-typed/pna-example-pass-parser.p4
Typecheck success: test/program/well-typed/pna-example-pass-parser.p4

>>> Running typecheck test on test/program/well-typed/pna-example-pass.p4
Typecheck success: test/program/well-typed/pna-example-pass.p4

>>> Running typecheck test on test/program/well-typed/pna-example-recirculate.p4
Typecheck success: test/program/well-typed/pna-example-recirculate.p4

>>> Running typecheck test on test/program/well-typed/pna-example-template.p4
Typecheck success: test/program/well-typed/pna-example-template.p4

>>> Running typecheck test on test/program/well-typed/pna-example-tunnel.p4
Typecheck success: test/program/well-typed/pna-example-tunnel.p4

>>> Running typecheck test on test/program/well-typed/pna-example-varIndex-1.p4
Typecheck success: test/program/well-typed/pna-example-varIndex-1.p4

>>> Running typecheck test on test/program/well-typed/pna-example-varIndex-2.p4
Typecheck success: test/program/well-typed/pna-example-varIndex-2.p4

>>> Running typecheck test on test/program/well-typed/pna-example-varIndex.p4
Typecheck success: test/program/well-typed/pna-example-varIndex.p4

>>> Running typecheck test on test/program/well-typed/pna-extract-local-header.p4
Typecheck success: test/program/well-typed/pna-extract-local-header.p4

>>> Running typecheck test on test/program/well-typed/pna-ipv6-actions.p4
Typecheck success: test/program/well-typed/pna-ipv6-actions.p4

>>> Running typecheck test on test/program/well-typed/pna-issue3041.p4
Typecheck success: test/program/well-typed/pna-issue3041.p4

>>> Running typecheck test on test/program/well-typed/pna-lookahead-structure-bit-field.p4
Typecheck success: test/program/well-typed/pna-lookahead-structure-bit-field.p4

>>> Running typecheck test on test/program/well-typed/pna-lookahead-structure.p4
Typecheck success: test/program/well-typed/pna-lookahead-structure.p4

>>> Running typecheck test on test/program/well-typed/pna-subparser.p4
Typecheck success: test/program/well-typed/pna-subparser.p4

>>> Running typecheck test on test/program/well-typed/pna-too-big-label-name-dpdk.p4
Typecheck success: test/program/well-typed/pna-too-big-label-name-dpdk.p4

>>> Running typecheck test on test/program/well-typed/pragma-action.p4
Typecheck success: test/program/well-typed/pragma-action.p4

>>> Running typecheck test on test/program/well-typed/pragma-deprecated.p4
Typecheck success: test/program/well-typed/pragma-deprecated.p4

>>> Running typecheck test on test/program/well-typed/pragma-pkginfo.p4
Typecheck success: test/program/well-typed/pragma-pkginfo.p4

>>> Running typecheck test on test/program/well-typed/pragma-string.p4
Typecheck success: test/program/well-typed/pragma-string.p4

>>> Running typecheck test on test/program/well-typed/pragmas.p4
Typecheck success: test/program/well-typed/pragmas.p4

>>> Running typecheck test on test/program/well-typed/precedence-lt.p4
(merge_cstr) Type bit<8> and int do not match
(coerce_types_binary) Cannot coerce types int and bool
Error while typechecking p4 file: test/program/well-typed/precedence-lt.p4

>>> Running typecheck test on test/program/well-typed/pred.p4
Typecheck success: test/program/well-typed/pred.p4

>>> Running typecheck test on test/program/well-typed/pred1.p4
Typecheck success: test/program/well-typed/pred1.p4

>>> Running typecheck test on test/program/well-typed/pred2.p4
Typecheck success: test/program/well-typed/pred2.p4

>>> Running typecheck test on test/program/well-typed/predication_issue.p4
Typecheck success: test/program/well-typed/predication_issue.p4

>>> Running typecheck test on test/program/well-typed/predication_issue_1.p4
Typecheck success: test/program/well-typed/predication_issue_1.p4

>>> Running typecheck test on test/program/well-typed/predication_issue_2.p4
Typecheck success: test/program/well-typed/predication_issue_2.p4

>>> Running typecheck test on test/program/well-typed/predication_issue_3.p4
Typecheck success: test/program/well-typed/predication_issue_3.p4

>>> Running typecheck test on test/program/well-typed/predication_issue_4.p4
Typecheck success: test/program/well-typed/predication_issue_4.p4

>>> Running typecheck test on test/program/well-typed/proliferation1.p4
Typecheck success: test/program/well-typed/proliferation1.p4

>>> Running typecheck test on test/program/well-typed/psa-conditional_operator.p4
Typecheck success: test/program/well-typed/psa-conditional_operator.p4

>>> Running typecheck test on test/program/well-typed/psa-dpdk-128bitCast.p4
Typecheck success: test/program/well-typed/psa-dpdk-128bitCast.p4

>>> Running typecheck test on test/program/well-typed/psa-dpdk-checksum-arg-header.p4
Typecheck success: test/program/well-typed/psa-dpdk-checksum-arg-header.p4

>>> Running typecheck test on test/program/well-typed/psa-dpdk-errorcode-1.p4
Typecheck success: test/program/well-typed/psa-dpdk-errorcode-1.p4

>>> Running typecheck test on test/program/well-typed/psa-dpdk-errorcode-2.p4
Typecheck success: test/program/well-typed/psa-dpdk-errorcode-2.p4

>>> Running typecheck test on test/program/well-typed/psa-dpdk-errorcode.p4
Typecheck success: test/program/well-typed/psa-dpdk-errorcode.p4

>>> Running typecheck test on test/program/well-typed/psa-dpdk-flatten-local-struct.p4
Typecheck success: test/program/well-typed/psa-dpdk-flatten-local-struct.p4

>>> Running typecheck test on test/program/well-typed/psa-dpdk-hdr-field-non-align.p4
Typecheck success: test/program/well-typed/psa-dpdk-hdr-field-non-align.p4

>>> Running typecheck test on test/program/well-typed/psa-dpdk-large-header-fields.p4
Typecheck success: test/program/well-typed/psa-dpdk-large-header-fields.p4

>>> Running typecheck test on test/program/well-typed/psa-dpdk-large-struct-fields.p4
Typecheck success: test/program/well-typed/psa-dpdk-large-struct-fields.p4

>>> Running typecheck test on test/program/well-typed/psa-dpdk-lpm-match-err3.p4
Typecheck success: test/program/well-typed/psa-dpdk-lpm-match-err3.p4

>>> Running typecheck test on test/program/well-typed/psa-dpdk-lpm-match-err4.p4
Typecheck success: test/program/well-typed/psa-dpdk-lpm-match-err4.p4

>>> Running typecheck test on test/program/well-typed/psa-dpdk-lpm-match-err5.p4
Typecheck success: test/program/well-typed/psa-dpdk-lpm-match-err5.p4

>>> Running typecheck test on test/program/well-typed/psa-dpdk-lpm-match-valid.p4
Typecheck success: test/program/well-typed/psa-dpdk-lpm-match-valid.p4

>>> Running typecheck test on test/program/well-typed/psa-dpdk-non-zero-arg-default-action-01.p4
Typecheck success: test/program/well-typed/psa-dpdk-non-zero-arg-default-action-01.p4

>>> Running typecheck test on test/program/well-typed/psa-dpdk-non-zero-arg-default-action-02.p4
Typecheck success: test/program/well-typed/psa-dpdk-non-zero-arg-default-action-02.p4

>>> Running typecheck test on test/program/well-typed/psa-dpdk-non-zero-arg-default-action-03.p4
Typecheck success: test/program/well-typed/psa-dpdk-non-zero-arg-default-action-03.p4

>>> Running typecheck test on test/program/well-typed/psa-dpdk-non-zero-arg-default-action-04.p4
Typecheck success: test/program/well-typed/psa-dpdk-non-zero-arg-default-action-04.p4

>>> Running typecheck test on test/program/well-typed/psa-dpdk-non-zero-arg-default-action-05.p4
Typecheck success: test/program/well-typed/psa-dpdk-non-zero-arg-default-action-05.p4

>>> Running typecheck test on test/program/well-typed/psa-dpdk-non-zero-arg-default-action-06.p4
Typecheck success: test/program/well-typed/psa-dpdk-non-zero-arg-default-action-06.p4

>>> Running typecheck test on test/program/well-typed/psa-dpdk-non-zero-arg-default-action-07.p4
Typecheck success: test/program/well-typed/psa-dpdk-non-zero-arg-default-action-07.p4

>>> Running typecheck test on test/program/well-typed/psa-dpdk-non-zero-arg-default-action-08.p4
Typecheck success: test/program/well-typed/psa-dpdk-non-zero-arg-default-action-08.p4

>>> Running typecheck test on test/program/well-typed/psa-dpdk-non-zero-arg-default-action-09.p4
Typecheck success: test/program/well-typed/psa-dpdk-non-zero-arg-default-action-09.p4

>>> Running typecheck test on test/program/well-typed/psa-dpdk-struct-field.p4
Typecheck success: test/program/well-typed/psa-dpdk-struct-field.p4

>>> Running typecheck test on test/program/well-typed/psa-dpdk-table-entries-exact-ternary.p4
Typecheck success: test/program/well-typed/psa-dpdk-table-entries-exact-ternary.p4

>>> Running typecheck test on test/program/well-typed/psa-dpdk-table-key-consolidation-if-1.p4
Typecheck success: test/program/well-typed/psa-dpdk-table-key-consolidation-if-1.p4

>>> Running typecheck test on test/program/well-typed/psa-dpdk-table-key-consolidation-if.p4
Typecheck success: test/program/well-typed/psa-dpdk-table-key-consolidation-if.p4

>>> Running typecheck test on test/program/well-typed/psa-dpdk-table-key-consolidation-mixed-keys-1.p4
Typecheck success: test/program/well-typed/psa-dpdk-table-key-consolidation-mixed-keys-1.p4

>>> Running typecheck test on test/program/well-typed/psa-dpdk-table-key-consolidation-mixed-keys-10.p4
Typecheck success: test/program/well-typed/psa-dpdk-table-key-consolidation-mixed-keys-10.p4

>>> Running typecheck test on test/program/well-typed/psa-dpdk-table-key-consolidation-mixed-keys-2.p4
Typecheck success: test/program/well-typed/psa-dpdk-table-key-consolidation-mixed-keys-2.p4

>>> Running typecheck test on test/program/well-typed/psa-dpdk-table-key-consolidation-mixed-keys-3.p4
Typecheck success: test/program/well-typed/psa-dpdk-table-key-consolidation-mixed-keys-3.p4

>>> Running typecheck test on test/program/well-typed/psa-dpdk-table-key-consolidation-mixed-keys-4.p4
Typecheck success: test/program/well-typed/psa-dpdk-table-key-consolidation-mixed-keys-4.p4

>>> Running typecheck test on test/program/well-typed/psa-dpdk-table-key-consolidation-mixed-keys-5.p4
Typecheck success: test/program/well-typed/psa-dpdk-table-key-consolidation-mixed-keys-5.p4

>>> Running typecheck test on test/program/well-typed/psa-dpdk-table-key-consolidation-mixed-keys-6.p4
Typecheck success: test/program/well-typed/psa-dpdk-table-key-consolidation-mixed-keys-6.p4

>>> Running typecheck test on test/program/well-typed/psa-dpdk-table-key-consolidation-mixed-keys-7.p4
Typecheck success: test/program/well-typed/psa-dpdk-table-key-consolidation-mixed-keys-7.p4

>>> Running typecheck test on test/program/well-typed/psa-dpdk-table-key-consolidation-mixed-keys-8.p4
Typecheck success: test/program/well-typed/psa-dpdk-table-key-consolidation-mixed-keys-8.p4

>>> Running typecheck test on test/program/well-typed/psa-dpdk-table-key-consolidation-mixed-keys-9.p4
Typecheck success: test/program/well-typed/psa-dpdk-table-key-consolidation-mixed-keys-9.p4

>>> Running typecheck test on test/program/well-typed/psa-dpdk-table-key-consolidation-mixed-keys.p4
Typecheck success: test/program/well-typed/psa-dpdk-table-key-consolidation-mixed-keys.p4

>>> Running typecheck test on test/program/well-typed/psa-dpdk-table-key-consolidation-switch.p4
Typecheck success: test/program/well-typed/psa-dpdk-table-key-consolidation-switch.p4

>>> Running typecheck test on test/program/well-typed/psa-dpdk-table-key-error-1.p4
Typecheck success: test/program/well-typed/psa-dpdk-table-key-error-1.p4

>>> Running typecheck test on test/program/well-typed/psa-dpdk-table-key-error.p4
Typecheck success: test/program/well-typed/psa-dpdk-table-key-error.p4

>>> Running typecheck test on test/program/well-typed/psa-dpdk-table-key-isValid1.p4
Typecheck success: test/program/well-typed/psa-dpdk-table-key-isValid1.p4

>>> Running typecheck test on test/program/well-typed/psa-dpdk-table-key-isValid2.p4
Typecheck success: test/program/well-typed/psa-dpdk-table-key-isValid2.p4

>>> Running typecheck test on test/program/well-typed/psa-dpdk-table-key-isValid3.p4
Typecheck success: test/program/well-typed/psa-dpdk-table-key-isValid3.p4

>>> Running typecheck test on test/program/well-typed/psa-dpdk-table-key-isValid4.p4
Typecheck success: test/program/well-typed/psa-dpdk-table-key-isValid4.p4

>>> Running typecheck test on test/program/well-typed/psa-dpdk-table-key-isValid5.p4
Typecheck success: test/program/well-typed/psa-dpdk-table-key-isValid5.p4

>>> Running typecheck test on test/program/well-typed/psa-dpdk-table-key-isValid6.p4
Typecheck success: test/program/well-typed/psa-dpdk-table-key-isValid6.p4

>>> Running typecheck test on test/program/well-typed/psa-dpdk-table-key-isValid7.p4
Typecheck success: test/program/well-typed/psa-dpdk-table-key-isValid7.p4

>>> Running typecheck test on test/program/well-typed/psa-dpdk-tmp-mask-align.p4
Typecheck success: test/program/well-typed/psa-dpdk-tmp-mask-align.p4

>>> Running typecheck test on test/program/well-typed/psa-dpdk-token-too-big.p4
Typecheck success: test/program/well-typed/psa-dpdk-token-too-big.p4

>>> Running typecheck test on test/program/well-typed/psa-drop-all-bmv2.p4
Typecheck success: test/program/well-typed/psa-drop-all-bmv2.p4

>>> Running typecheck test on test/program/well-typed/psa-drop-all-corrected-bmv2.p4
Typecheck success: test/program/well-typed/psa-drop-all-corrected-bmv2.p4

>>> Running typecheck test on test/program/well-typed/psa-e2e-cloning-basic-bmv2.p4
Typecheck success: test/program/well-typed/psa-e2e-cloning-basic-bmv2.p4

>>> Running typecheck test on test/program/well-typed/psa-example-digest-bmv2.p4
Typecheck success: test/program/well-typed/psa-example-digest-bmv2.p4

>>> Running typecheck test on test/program/well-typed/psa-example-dpdk-byte-alignment_4.p4
Typecheck success: test/program/well-typed/psa-example-dpdk-byte-alignment_4.p4

>>> Running typecheck test on test/program/well-typed/psa-example-dpdk-local-variable.p4
Typecheck success: test/program/well-typed/psa-example-dpdk-local-variable.p4

>>> Running typecheck test on test/program/well-typed/psa-example-incremental-checksum.p4
Typecheck success: test/program/well-typed/psa-example-incremental-checksum.p4

>>> Running typecheck test on test/program/well-typed/psa-example-logical-operations.p4
Typecheck success: test/program/well-typed/psa-example-logical-operations.p4

>>> Running typecheck test on test/program/well-typed/psa-example-mask-range.p4
Typecheck success: test/program/well-typed/psa-example-mask-range.p4

>>> Running typecheck test on test/program/well-typed/psa-example-mask-range1.p4
Typecheck success: test/program/well-typed/psa-example-mask-range1.p4

>>> Running typecheck test on test/program/well-typed/psa-example-optional-match.p4
Typecheck success: test/program/well-typed/psa-example-optional-match.p4

>>> Running typecheck test on test/program/well-typed/psa-example-range-match.p4
Typecheck success: test/program/well-typed/psa-example-range-match.p4

>>> Running typecheck test on test/program/well-typed/psa-example-register2-bmv2.p4
Typecheck success: test/program/well-typed/psa-example-register2-bmv2.p4

>>> Running typecheck test on test/program/well-typed/psa-example-select_tuple-1.p4
Typecheck success: test/program/well-typed/psa-example-select_tuple-1.p4

>>> Running typecheck test on test/program/well-typed/psa-example-select_tuple-mask.p4
Typecheck success: test/program/well-typed/psa-example-select_tuple-mask.p4

>>> Running typecheck test on test/program/well-typed/psa-example-select_tuple-wc.p4
Typecheck success: test/program/well-typed/psa-example-select_tuple-wc.p4

>>> Running typecheck test on test/program/well-typed/psa-example-select_tuple.p4
Typecheck success: test/program/well-typed/psa-example-select_tuple.p4

>>> Running typecheck test on test/program/well-typed/psa-example-switch-with-constant-expr.p4
Typecheck success: test/program/well-typed/psa-example-switch-with-constant-expr.p4

>>> Running typecheck test on test/program/well-typed/psa-fwd-bmv2.p4
Typecheck success: test/program/well-typed/psa-fwd-bmv2.p4

>>> Running typecheck test on test/program/well-typed/psa-hash-02.p4
Typecheck success: test/program/well-typed/psa-hash-02.p4

>>> Running typecheck test on test/program/well-typed/psa-hash-03.p4
Typecheck success: test/program/well-typed/psa-hash-03.p4

>>> Running typecheck test on test/program/well-typed/psa-hash-04.p4
Typecheck success: test/program/well-typed/psa-hash-04.p4

>>> Running typecheck test on test/program/well-typed/psa-hash-05.p4
Typecheck success: test/program/well-typed/psa-hash-05.p4

>>> Running typecheck test on test/program/well-typed/psa-hash-06.p4
Typecheck success: test/program/well-typed/psa-hash-06.p4

>>> Running typecheck test on test/program/well-typed/psa-hash-07.p4
Typecheck success: test/program/well-typed/psa-hash-07.p4

>>> Running typecheck test on test/program/well-typed/psa-hash-08.p4
Typecheck success: test/program/well-typed/psa-hash-08.p4

>>> Running typecheck test on test/program/well-typed/psa-hash-09.p4
Typecheck success: test/program/well-typed/psa-hash-09.p4

>>> Running typecheck test on test/program/well-typed/psa-hash-10.p4
Typecheck success: test/program/well-typed/psa-hash-10.p4

>>> Running typecheck test on test/program/well-typed/psa-hash.p4
Typecheck success: test/program/well-typed/psa-hash.p4

>>> Running typecheck test on test/program/well-typed/psa-header-stack.p4
Typecheck success: test/program/well-typed/psa-header-stack.p4

>>> Running typecheck test on test/program/well-typed/psa-i2e-cloning-basic-bmv2.p4
Typecheck success: test/program/well-typed/psa-i2e-cloning-basic-bmv2.p4

>>> Running typecheck test on test/program/well-typed/psa-isvalid.p4
Typecheck success: test/program/well-typed/psa-isvalid.p4

>>> Running typecheck test on test/program/well-typed/psa-multicast-basic-2-bmv2.p4
Typecheck success: test/program/well-typed/psa-multicast-basic-2-bmv2.p4

>>> Running typecheck test on test/program/well-typed/psa-multicast-basic-bmv2.p4
Typecheck success: test/program/well-typed/psa-multicast-basic-bmv2.p4

>>> Running typecheck test on test/program/well-typed/psa-multicast-basic-corrected-bmv2.p4
Typecheck success: test/program/well-typed/psa-multicast-basic-corrected-bmv2.p4

>>> Running typecheck test on test/program/well-typed/psa-parser-error-test-bmv2.p4
Typecheck success: test/program/well-typed/psa-parser-error-test-bmv2.p4

>>> Running typecheck test on test/program/well-typed/psa-recirculate-no-meta-bmv2.p4
Typecheck success: test/program/well-typed/psa-recirculate-no-meta-bmv2.p4

>>> Running typecheck test on test/program/well-typed/psa-remove-header.p4
Typecheck success: test/program/well-typed/psa-remove-header.p4

>>> Running typecheck test on test/program/well-typed/psa-resubmit-bmv2.p4
Typecheck success: test/program/well-typed/psa-resubmit-bmv2.p4

>>> Running typecheck test on test/program/well-typed/psa-subtract-inst1.p4
Typecheck success: test/program/well-typed/psa-subtract-inst1.p4

>>> Running typecheck test on test/program/well-typed/psa-switch-expression-without-default.p4
Typecheck success: test/program/well-typed/psa-switch-expression-without-default.p4

>>> Running typecheck test on test/program/well-typed/psa-table-hit-miss.p4
Typecheck success: test/program/well-typed/psa-table-hit-miss.p4

>>> Running typecheck test on test/program/well-typed/psa-test.p4
Typecheck success: test/program/well-typed/psa-test.p4

>>> Running typecheck test on test/program/well-typed/psa-top-level-assignments-bmv2.p4
Typecheck success: test/program/well-typed/psa-top-level-assignments-bmv2.p4

>>> Running typecheck test on test/program/well-typed/psa-unicast-or-drop-bmv2.p4
Typecheck success: test/program/well-typed/psa-unicast-or-drop-bmv2.p4

>>> Running typecheck test on test/program/well-typed/psa-unicast-or-drop-corrected-bmv2.p4
Typecheck success: test/program/well-typed/psa-unicast-or-drop-corrected-bmv2.p4

>>> Running typecheck test on test/program/well-typed/psa-variable-index.p4
Typecheck success: test/program/well-typed/psa-variable-index.p4

>>> Running typecheck test on test/program/well-typed/pvs-bitstring-bmv2.p4
Typecheck success: test/program/well-typed/pvs-bitstring-bmv2.p4

>>> Running typecheck test on test/program/well-typed/redundant_parsers_dangling_unused_parser_decl.p4
Typecheck success: test/program/well-typed/redundant_parsers_dangling_unused_parser_decl.p4

>>> Running typecheck test on test/program/well-typed/reject.p4
Typecheck success: test/program/well-typed/reject.p4

>>> Running typecheck test on test/program/well-typed/runtime-index-2-bmv2.p4
Typecheck success: test/program/well-typed/runtime-index-2-bmv2.p4

>>> Running typecheck test on test/program/well-typed/runtime-index-bmv2.p4
Typecheck success: test/program/well-typed/runtime-index-bmv2.p4

>>> Running typecheck test on test/program/well-typed/same_name_for_table_and_action.p4
Typecheck success: test/program/well-typed/same_name_for_table_and_action.p4

>>> Running typecheck test on test/program/well-typed/saturated-bmv2.p4
Typecheck success: test/program/well-typed/saturated-bmv2.p4

>>> Running typecheck test on test/program/well-typed/scalarmeta-bmv2.p4
Typecheck success: test/program/well-typed/scalarmeta-bmv2.p4

>>> Running typecheck test on test/program/well-typed/select-struct.p4
Typecheck success: test/program/well-typed/select-struct.p4

>>> Running typecheck test on test/program/well-typed/select-type.p4
Typecheck success: test/program/well-typed/select-type.p4

>>> Running typecheck test on test/program/well-typed/serEnumImplCast.p4
Typecheck success: test/program/well-typed/serEnumImplCast.p4

>>> Running typecheck test on test/program/well-typed/serenum-expr.p4
Typecheck success: test/program/well-typed/serenum-expr.p4

>>> Running typecheck test on test/program/well-typed/serenum-int.p4
Typecheck success: test/program/well-typed/serenum-int.p4

>>> Running typecheck test on test/program/well-typed/serenum.p4
Typecheck success: test/program/well-typed/serenum.p4

>>> Running typecheck test on test/program/well-typed/shadow.p4
Typecheck success: test/program/well-typed/shadow.p4

>>> Running typecheck test on test/program/well-typed/shadow1.p4
Typecheck success: test/program/well-typed/shadow1.p4

>>> Running typecheck test on test/program/well-typed/shift-int-const.p4
Typecheck success: test/program/well-typed/shift-int-const.p4

>>> Running typecheck test on test/program/well-typed/shift_precendence.p4
Typecheck success: test/program/well-typed/shift_precendence.p4

>>> Running typecheck test on test/program/well-typed/side_effects.p4
Typecheck success: test/program/well-typed/side_effects.p4

>>> Running typecheck test on test/program/well-typed/simple-actions_ubpf.p4
Typecheck success: test/program/well-typed/simple-actions_ubpf.p4

>>> Running typecheck test on test/program/well-typed/simplify.p4
Typecheck success: test/program/well-typed/simplify.p4

>>> Running typecheck test on test/program/well-typed/simplify_method_calls.p4
Typecheck success: test/program/well-typed/simplify_method_calls.p4

>>> Running typecheck test on test/program/well-typed/simplify_slice.p4
Typecheck success: test/program/well-typed/simplify_slice.p4

>>> Running typecheck test on test/program/well-typed/slice-def-use.p4
Typecheck success: test/program/well-typed/slice-def-use.p4

>>> Running typecheck test on test/program/well-typed/slice-def-use1.p4
Typecheck success: test/program/well-typed/slice-def-use1.p4

>>> Running typecheck test on test/program/well-typed/spec-ex01.p4
Typecheck success: test/program/well-typed/spec-ex01.p4

>>> Running typecheck test on test/program/well-typed/spec-ex03.p4
Typecheck success: test/program/well-typed/spec-ex03.p4

>>> Running typecheck test on test/program/well-typed/spec-ex04.p4
Typecheck success: test/program/well-typed/spec-ex04.p4

>>> Running typecheck test on test/program/well-typed/spec-ex06.p4
Typecheck success: test/program/well-typed/spec-ex06.p4

>>> Running typecheck test on test/program/well-typed/spec-ex08.p4
Typecheck success: test/program/well-typed/spec-ex08.p4

>>> Running typecheck test on test/program/well-typed/spec-ex09.p4
Typecheck success: test/program/well-typed/spec-ex09.p4

>>> Running typecheck test on test/program/well-typed/spec-ex10.p4
Typecheck success: test/program/well-typed/spec-ex10.p4

>>> Running typecheck test on test/program/well-typed/spec-ex12.p4
Typecheck success: test/program/well-typed/spec-ex12.p4

>>> Running typecheck test on test/program/well-typed/spec-ex13.p4
Typecheck success: test/program/well-typed/spec-ex13.p4

>>> Running typecheck test on test/program/well-typed/spec-ex14.p4
Typecheck success: test/program/well-typed/spec-ex14.p4

>>> Running typecheck test on test/program/well-typed/spec-ex15.p4
Typecheck success: test/program/well-typed/spec-ex15.p4

>>> Running typecheck test on test/program/well-typed/spec-ex16.p4
Typecheck success: test/program/well-typed/spec-ex16.p4

>>> Running typecheck test on test/program/well-typed/spec-ex17.p4
Typecheck success: test/program/well-typed/spec-ex17.p4

>>> Running typecheck test on test/program/well-typed/spec-ex18.p4
Typecheck success: test/program/well-typed/spec-ex18.p4

>>> Running typecheck test on test/program/well-typed/spec-ex19.p4
Typecheck success: test/program/well-typed/spec-ex19.p4

>>> Running typecheck test on test/program/well-typed/spec-ex20.p4
Typecheck success: test/program/well-typed/spec-ex20.p4

>>> Running typecheck test on test/program/well-typed/spec-ex22.p4
Typecheck success: test/program/well-typed/spec-ex22.p4

>>> Running typecheck test on test/program/well-typed/spec-ex27.p4
Typecheck success: test/program/well-typed/spec-ex27.p4

>>> Running typecheck test on test/program/well-typed/spec-ex29.p4
Typecheck success: test/program/well-typed/spec-ex29.p4

>>> Running typecheck test on test/program/well-typed/spec-ex30.p4
Typecheck success: test/program/well-typed/spec-ex30.p4

>>> Running typecheck test on test/program/well-typed/spec-ex31.p4
Typecheck success: test/program/well-typed/spec-ex31.p4

>>> Running typecheck test on test/program/well-typed/spec-ex34.p4
Typecheck success: test/program/well-typed/spec-ex34.p4

>>> Running typecheck test on test/program/well-typed/spec-issue1060.p4
Typecheck success: test/program/well-typed/spec-issue1060.p4

>>> Running typecheck test on test/program/well-typed/specIssue884.p4
Typecheck success: test/program/well-typed/specIssue884.p4

>>> Running typecheck test on test/program/well-typed/specialization.p4
Typecheck success: test/program/well-typed/specialization.p4

>>> Running typecheck test on test/program/well-typed/stack-bmv2.p4
Typecheck success: test/program/well-typed/stack-bmv2.p4

>>> Running typecheck test on test/program/well-typed/stack-bvec-bmv2.p4
Typecheck success: test/program/well-typed/stack-bvec-bmv2.p4

>>> Running typecheck test on test/program/well-typed/stack-init.p4
Typecheck success: test/program/well-typed/stack-init.p4

>>> Running typecheck test on test/program/well-typed/stack.p4
Typecheck success: test/program/well-typed/stack.p4

>>> Running typecheck test on test/program/well-typed/stack2.p4
Typecheck success: test/program/well-typed/stack2.p4

>>> Running typecheck test on test/program/well-typed/stack_complex-bmv2.p4
Typecheck success: test/program/well-typed/stack_complex-bmv2.p4

>>> Running typecheck test on test/program/well-typed/standard_headers.p4
Typecheck success: test/program/well-typed/standard_headers.p4

>>> Running typecheck test on test/program/well-typed/states.p4
Typecheck success: test/program/well-typed/states.p4

>>> Running typecheck test on test/program/well-typed/std_meta_inlining.p4
Typecheck success: test/program/well-typed/std_meta_inlining.p4

>>> Running typecheck test on test/program/well-typed/strength2.p4
Typecheck success: test/program/well-typed/strength2.p4

>>> Running typecheck test on test/program/well-typed/strength3.p4
Typecheck success: test/program/well-typed/strength3.p4

>>> Running typecheck test on test/program/well-typed/strength4-bmv2.p4
Typecheck success: test/program/well-typed/strength4-bmv2.p4

>>> Running typecheck test on test/program/well-typed/strength5.p4
Typecheck success: test/program/well-typed/strength5.p4

>>> Running typecheck test on test/program/well-typed/strength6.p4
Typecheck success: test/program/well-typed/strength6.p4

>>> Running typecheck test on test/program/well-typed/string.p4
Typecheck success: test/program/well-typed/string.p4

>>> Running typecheck test on test/program/well-typed/string_anno.p4
Typecheck success: test/program/well-typed/string_anno.p4

>>> Running typecheck test on test/program/well-typed/structArg.p4
Typecheck success: test/program/well-typed/structArg.p4

>>> Running typecheck test on test/program/well-typed/struct_assignment_optimization.p4
Typecheck success: test/program/well-typed/struct_assignment_optimization.p4

>>> Running typecheck test on test/program/well-typed/struct_init-1.p4
Typecheck success: test/program/well-typed/struct_init-1.p4

>>> Running typecheck test on test/program/well-typed/struct_init.p4
Typecheck success: test/program/well-typed/struct_init.p4

>>> Running typecheck test on test/program/well-typed/structure-valued-expr-ok-1-bmv2.p4
Typecheck success: test/program/well-typed/structure-valued-expr-ok-1-bmv2.p4

>>> Running typecheck test on test/program/well-typed/structured-annotation.p4
Typecheck success: test/program/well-typed/structured-annotation.p4

>>> Running typecheck test on test/program/well-typed/structured_annotations.p4
Typecheck success: test/program/well-typed/structured_annotations.p4

>>> Running typecheck test on test/program/well-typed/subparser-with-header-stack-bmv2.p4
Typecheck success: test/program/well-typed/subparser-with-header-stack-bmv2.p4

>>> Running typecheck test on test/program/well-typed/switch-expression.p4
Typecheck success: test/program/well-typed/switch-expression.p4

>>> Running typecheck test on test/program/well-typed/synth-action.p4
Typecheck success: test/program/well-typed/synth-action.p4

>>> Running typecheck test on test/program/well-typed/table-entries-exact-bmv2.p4
Typecheck success: test/program/well-typed/table-entries-exact-bmv2.p4

>>> Running typecheck test on test/program/well-typed/table-entries-exact-ternary-bmv2.p4
Typecheck success: test/program/well-typed/table-entries-exact-ternary-bmv2.p4

>>> Running typecheck test on test/program/well-typed/table-entries-lpm-bmv2.p4
Typecheck success: test/program/well-typed/table-entries-lpm-bmv2.p4

>>> Running typecheck test on test/program/well-typed/table-entries-optional-bmv2.p4
Typecheck success: test/program/well-typed/table-entries-optional-bmv2.p4

>>> Running typecheck test on test/program/well-typed/table-entries-priority-bmv2.p4
Typecheck success: test/program/well-typed/table-entries-priority-bmv2.p4

>>> Running typecheck test on test/program/well-typed/table-entries-range-bmv2.p4
Typecheck success: test/program/well-typed/table-entries-range-bmv2.p4

>>> Running typecheck test on test/program/well-typed/table-entries-ser-enum-bmv2.p4
Typecheck success: test/program/well-typed/table-entries-ser-enum-bmv2.p4

>>> Running typecheck test on test/program/well-typed/table-entries-ternary-bmv2.p4
Typecheck success: test/program/well-typed/table-entries-ternary-bmv2.p4

>>> Running typecheck test on test/program/well-typed/table-entries-valid-bmv2.p4
Typecheck success: test/program/well-typed/table-entries-valid-bmv2.p4

>>> Running typecheck test on test/program/well-typed/table-key-serenum-bmv2.p4
Typecheck success: test/program/well-typed/table-key-serenum-bmv2.p4

>>> Running typecheck test on test/program/well-typed/template.p4
Typecheck success: test/program/well-typed/template.p4

>>> Running typecheck test on test/program/well-typed/ternary2-bmv2.p4
Typecheck success: test/program/well-typed/ternary2-bmv2.p4

>>> Running typecheck test on test/program/well-typed/test-parserinvalidargument-error-bmv2.p4
Typecheck success: test/program/well-typed/test-parserinvalidargument-error-bmv2.p4

>>> Running typecheck test on test/program/well-typed/trailing-comma.p4
Typecheck success: test/program/well-typed/trailing-comma.p4

>>> Running typecheck test on test/program/well-typed/truncate_ubpf.p4
Typecheck success: test/program/well-typed/truncate_ubpf.p4

>>> Running typecheck test on test/program/well-typed/tunneling_ubpf.p4
Typecheck success: test/program/well-typed/tunneling_ubpf.p4

>>> Running typecheck test on test/program/well-typed/tuple.p4
Typecheck success: test/program/well-typed/tuple.p4

>>> Running typecheck test on test/program/well-typed/tuple0.p4
Typecheck success: test/program/well-typed/tuple0.p4

>>> Running typecheck test on test/program/well-typed/tuple1.p4
Typecheck success: test/program/well-typed/tuple1.p4

>>> Running typecheck test on test/program/well-typed/tuple2.p4
Typecheck success: test/program/well-typed/tuple2.p4

>>> Running typecheck test on test/program/well-typed/tuple4.p4
Typecheck success: test/program/well-typed/tuple4.p4

>>> Running typecheck test on test/program/well-typed/two-functions.p4
Typecheck success: test/program/well-typed/two-functions.p4

>>> Running typecheck test on test/program/well-typed/twoPipe.p4
Typecheck success: test/program/well-typed/twoPipe.p4

>>> Running typecheck test on test/program/well-typed/type-params.p4
Typecheck success: test/program/well-typed/type-params.p4

>>> Running typecheck test on test/program/well-typed/type-shadow.p4
Typecheck success: test/program/well-typed/type-shadow.p4

>>> Running typecheck test on test/program/well-typed/ubpf_checksum_extern.p4
Typecheck success: test/program/well-typed/ubpf_checksum_extern.p4

>>> Running typecheck test on test/program/well-typed/ubpf_hash_extern.p4
Typecheck success: test/program/well-typed/ubpf_hash_extern.p4

>>> Running typecheck test on test/program/well-typed/uninit-nowarnings.p4
Typecheck success: test/program/well-typed/uninit-nowarnings.p4

>>> Running typecheck test on test/program/well-typed/uninit.p4
Typecheck success: test/program/well-typed/uninit.p4

>>> Running typecheck test on test/program/well-typed/union-bmv2.p4
Typecheck success: test/program/well-typed/union-bmv2.p4

>>> Running typecheck test on test/program/well-typed/union-key.p4
Typecheck success: test/program/well-typed/union-key.p4

>>> Running typecheck test on test/program/well-typed/union-valid-bmv2.p4
Typecheck success: test/program/well-typed/union-valid-bmv2.p4

>>> Running typecheck test on test/program/well-typed/union1-bmv2.p4
Typecheck success: test/program/well-typed/union1-bmv2.p4

>>> Running typecheck test on test/program/well-typed/union2-bmv2.p4
Typecheck success: test/program/well-typed/union2-bmv2.p4

>>> Running typecheck test on test/program/well-typed/union3-bmv2.p4
Typecheck success: test/program/well-typed/union3-bmv2.p4

>>> Running typecheck test on test/program/well-typed/union4-bmv2.p4
Typecheck success: test/program/well-typed/union4-bmv2.p4

>>> Running typecheck test on test/program/well-typed/unreachable-accept.p4
Typecheck success: test/program/well-typed/unreachable-accept.p4

>>> Running typecheck test on test/program/well-typed/unreachable.p4
Typecheck success: test/program/well-typed/unreachable.p4

>>> Running typecheck test on test/program/well-typed/unused.p4
(check_eq_typ_alpha) Types control (inout s struct S { h = header Header { data1 = bit<32>; data2 = bit<32>; data3 = bit<32> } }) and control (inout v top) are not equal
Error while typechecking p4 file: test/program/well-typed/unused.p4

>>> Running typecheck test on test/program/well-typed/use-priority-as-name.p4
Typecheck success: test/program/well-typed/use-priority-as-name.p4

>>> Running typecheck test on test/program/well-typed/useless-cast.p4
Typecheck success: test/program/well-typed/useless-cast.p4

>>> Running typecheck test on test/program/well-typed/v1model-const-entries-bmv2.p4
Typecheck success: test/program/well-typed/v1model-const-entries-bmv2.p4

>>> Running typecheck test on test/program/well-typed/v1model-digest-containing-ser-enum.p4
Typecheck success: test/program/well-typed/v1model-digest-containing-ser-enum.p4

>>> Running typecheck test on test/program/well-typed/v1model-digest-custom-type.p4
Typecheck success: test/program/well-typed/v1model-digest-custom-type.p4

>>> Running typecheck test on test/program/well-typed/valid.p4
Typecheck success: test/program/well-typed/valid.p4

>>> Running typecheck test on test/program/well-typed/value_set_ebpf.p4
Typecheck success: test/program/well-typed/value_set_ebpf.p4

>>> Running typecheck test on test/program/well-typed/verify-bmv2.p4
Typecheck success: test/program/well-typed/verify-bmv2.p4

>>> Running typecheck test on test/program/well-typed/verify_disjunction.p4
Typecheck success: test/program/well-typed/verify_disjunction.p4

>>> Running typecheck test on test/program/well-typed/verify_ebpf.p4
Typecheck success: test/program/well-typed/verify_ebpf.p4

>>> Running typecheck test on test/program/well-typed/version.p4
Typecheck success: test/program/well-typed/version.p4

>>> Running typecheck test on test/program/well-typed/very_simple_model.p4
Typecheck success: test/program/well-typed/very_simple_model.p4

>>> Running typecheck test on test/program/well-typed/virtual2.p4
Typecheck success: test/program/well-typed/virtual2.p4

>>> Running typecheck test on test/program/well-typed/vss-example.p4
Typecheck success: test/program/well-typed/vss-example.p4

>>> Running typecheck test on test/program/well-typed/wrong-warning.p4
Typecheck success: test/program/well-typed/wrong-warning.p4

>>> Running typecheck test on test/program/well-typed/x-bmv2.p4
Typecheck success: test/program/well-typed/x-bmv2.p4

>>> Running typecheck test on test/program/well-typed/xdp_dec_ttl_ebpf-kernel.p4
Typecheck success: test/program/well-typed/xdp_dec_ttl_ebpf-kernel.p4

>>> Running typecheck test on test/program/well-typed/xdp_vlan_push_pop_ebpf-kernel.p4
Typecheck success: test/program/well-typed/xdp_vlan_push_pop_ebpf-kernel.p4

>>> Running typecheck test on test/program/well-typed/xor_test.p4
Typecheck success: test/program/well-typed/xor_test.p4

<<<<<<< HEAD
Parser on file: [PASS] 1021/1021 (100.00%) [FAIL] 0/1021 (0.00%)
Typecheck: [PASS] 1018/1021 (99.71%) [FAIL] 3/1021 (0.29%)
=======
Parser on file: [PASS] 1018/1020 (99.80%) [FAIL] 2/1020 (0.20%)
Typecheck: [PASS] 1016/1018 (99.80%) [FAIL] 2/1018 (0.20%)
>>>>>>> fb48e51d
<|MERGE_RESOLUTION|>--- conflicted
+++ resolved
@@ -1,8 +1,4 @@
-<<<<<<< HEAD
-Running typecheck tests on 1021 files
-=======
 Running typecheck tests on 1020 files
->>>>>>> fb48e51d
 
 
 >>> Running typecheck test on test/program/well-typed/action-bind.p4
@@ -792,12 +788,7 @@
 Typecheck success: test/program/well-typed/index.p4
 
 >>> Running typecheck test on test/program/well-typed/init-entries-bmv2.p4
-<<<<<<< HEAD
 Typecheck success: test/program/well-typed/init-entries-bmv2.p4
-=======
-parser error: File test/program/well-typed/init-entries-bmv2.p4, line 77, characters 8-15
-Error while parsing p4 file: test/program/well-typed/init-entries-bmv2.p4
->>>>>>> fb48e51d
 
 >>> Running typecheck test on test/program/well-typed/initializer.p4
 Typecheck success: test/program/well-typed/initializer.p4
@@ -1034,11 +1025,7 @@
 Typecheck success: test/program/well-typed/issue1566-bmv2.p4
 
 >>> Running typecheck test on test/program/well-typed/issue1586.p4
-<<<<<<< HEAD
-Error while typechecking p4 file: test/program/well-typed/issue1586.p4
-=======
 Typecheck success: test/program/well-typed/issue1586.p4
->>>>>>> fb48e51d
 
 >>> Running typecheck test on test/program/well-typed/issue1595-1.p4
 Typecheck success: test/program/well-typed/issue1595-1.p4
@@ -2009,12 +1996,6 @@
 >>> Running typecheck test on test/program/well-typed/methodArgs.p4
 Typecheck success: test/program/well-typed/methodArgs.p4
 
-<<<<<<< HEAD
->>> Running typecheck test on test/program/well-typed/minsize.p4
-Typecheck success: test/program/well-typed/minsize.p4
-
-=======
->>>>>>> fb48e51d
 >>> Running typecheck test on test/program/well-typed/ml-headers.p4
 Typecheck success: test/program/well-typed/ml-headers.p4
 
@@ -2358,8 +2339,6 @@
 Typecheck success: test/program/well-typed/pragmas.p4
 
 >>> Running typecheck test on test/program/well-typed/precedence-lt.p4
-(merge_cstr) Type bit<8> and int do not match
-(coerce_types_binary) Cannot coerce types int and bool
 Error while typechecking p4 file: test/program/well-typed/precedence-lt.p4
 
 >>> Running typecheck test on test/program/well-typed/pred.p4
@@ -3023,6 +3002,7 @@
 Typecheck success: test/program/well-typed/unreachable.p4
 
 >>> Running typecheck test on test/program/well-typed/unused.p4
+(coerce_types_binary) Cannot coerce types int and bool
 (check_eq_typ_alpha) Types control (inout s struct S { h = header Header { data1 = bit<32>; data2 = bit<32>; data3 = bit<32> } }) and control (inout v top) are not equal
 Error while typechecking p4 file: test/program/well-typed/unused.p4
 
@@ -3083,10 +3063,5 @@
 >>> Running typecheck test on test/program/well-typed/xor_test.p4
 Typecheck success: test/program/well-typed/xor_test.p4
 
-<<<<<<< HEAD
-Parser on file: [PASS] 1021/1021 (100.00%) [FAIL] 0/1021 (0.00%)
-Typecheck: [PASS] 1018/1021 (99.71%) [FAIL] 3/1021 (0.29%)
-=======
-Parser on file: [PASS] 1018/1020 (99.80%) [FAIL] 2/1020 (0.20%)
-Typecheck: [PASS] 1016/1018 (99.80%) [FAIL] 2/1018 (0.20%)
->>>>>>> fb48e51d
+Parser on file: [PASS] 1020/1020 (100.00%) [FAIL] 0/1020 (0.00%)
+Typecheck: [PASS] 1018/1020 (99.80%) [FAIL] 2/1020 (0.20%)