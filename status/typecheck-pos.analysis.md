# A. Fix Logic

## 1. Parser Errors

### \[DONE\] (1) ~~Parsing `_` (don't care)~~

```p4
f(x = 1, y = _);
```

Don't care for named argument was added [PR#1074](https://github.com/p4lang/p4-spec/pull/1074).

```ocaml
argument:
| value = expression
    { let tags = Expression.tags value in
      Argument.Expression { tags; value } }
| key = name ASSIGN value = expression
    { let tags = Source.merge (Text.tags key) (Expression.tags value) in
      Argument.KeyValue { tags; key; value } }
| info = DONTCARE
    { Argument.Missing { tags = info } }
;
```

### \[REVISIT\] (2) Operator precedence (1)

The spec mentions:

> This grammar does not indicate the precedence of the various operators. The precedence mostly follows the C precedence rules, with one change and some additions. (8)

```p4
extern T f<T>(T x);
extern Object {
    T foo<T>();
}
...
if (4 + d.f < 10) { ... }
```

But this is parsed as, `4 + (d.f < 10)`, due to how the lexer and parser cooperates.
Here, `f` is a generic extern function.
And while lexing `d.f`, the token `f` erroneously suggests the lexer that the following `<` is a type specialization symbol (`L_ANGLE_ARGS`), rather than a comparison operator (`L_ANGLE`).
i.e., the lexer falsely falls into the `STemplate` state, not the `SRegular` state.

```ocaml
{ let rec lexer (lexbuf:lexbuf): token = 
   match !lexer_state with
    | SIdent(id, next) ->
      begin match get_kind id with
      | TypeName true ->
        lexer_state := STemplate;
        TYPENAME
      (* the 'f' token hits here, leading the lexer state to STemplate *)
      | Ident true ->
        print_context ();
        lexer_state := STemplate;
        IDENTIFIER
      | TypeName false ->
        lexer_state := next;
        TYPENAME
      | Ident false ->
        lexer_state := next;
        IDENTIFIER
      end
```

This in turn somehow causes the overall result to be parsed as `4 + (d.f < 10)`, but not sure exactly why.
Using `%prec L_ANGLE` does not help here.

```ocaml
(* we have to actually inline this into expression rule to add the %prec directive *)
| info = l_angle %prec L_ANGLE
    { Op.Lt { tags = info } }
```

There can be basically two ways to fix this issue.

(1) Use lookahead parsing
(2) Parse the program twice: First match the angle brackets `<` and `>`, to first correctly identify whether it is a type specialization or not. Then, parse the whole program with the correct `L_ANGLE` and `L_ANGLE_ARGS`.

<details>
<summary>Tests</summary>

* precedence-lt.p4
</details>

## 2. Overlooked Features (requires structural change)

### \[DONE\] (1) ~~Sequence type~~

Currently, p4cherry treats `{ expr }` as tuple types.
So, `{ expr }` *cannot* be coerced to struct/header types.
But they are generally sequence types, where coercion to struct/header types are allowed.

Also, tuple types are restrictive, especially for its restriction on type nesting.
Strictly speaking, `{ 1 }` is an illegal expression because a tuple does not allow nesting an arbitrary precision integer.

To solve this issue, we need to introduce a new type, `SeqT`, which is a sequence type.
`SeqT` is an internal type like `RecordT`, i.e., user *cannot* declare a sequence type.

#### \[DONE\] (a) ~~Sequence coercion~~

```p4
struct headers {
    ipv4_option_timestamp_t ipv4_option_timestamp;
}
extern bit<16> get<T>(in T data);
get<headers>({ hdr.ipv4_option_timestamp });
```

#### \[DONE\] (b) ~~Sequence well-formedness~~

```p4
struct S {
    bit<32> x;
}
...
S s2;
s2 = { 0 };
```

### \[DONE\] (2) ~~Type Coercion~~

#### \[DONE\] (a) ~~More type coercion for equality check~~

Current coercion rule for equality check only assumes numeric types.
But it should be extended to other types, such as record and sequence types.

```p4
typedef tuple<bit<32>, bit<32>> pair;
struct S {
    bit<32> l;
    bit<32> r;
}
...
pair p = { 4, 5 };
S q = { 2, 3 };
zout = p == { 4, 5 };
```

#### \[DONE\] (b) ~~Type coercion for record types, with reordered fields~~

```p4
header h2_t {
    bit<8> f1;
    bit<8> f2;
}
...
hdr.h2 = { f2 = 53, f1 = 54 };
```

#### \[DONE\] (c) ~~Type coercion for conditional expression~~

Coerce then and else branches of a conditional expression to a same type.

```p4
h.eth_hdr.eth_type = (bit<16>) (-(h.eth_hdr.src_addr == 1) ? 2 : 3w1);
```

#### \[DONE\] (d) ~~Type coercion between serializable enum and its underlying type~~

May need to revisit sometime later, but at least the tests pass now.

```p4
enum bit<32> X { ... }
transition select (o.b.x) {
    X.Zero &&& 0x01: accept;
    ...
}
```

### (3) Type Inference

#### (a) Type inference when `_` was used on the parameter side (1)

```p4
control c (inout S s) { ... }
control cproto<T> (inout T v);
package top(cproto<_> _c);
top(c()) main;
```

<details>
<summary>Tests</summary>

* unused.p4
</details>

#### \[DONE\] (b) ~~Mixture of type inference and coercion~~

The current naive type inference algorithm assumes type equality, and is not flexible enough to handle coercion.

```p4
extern void random<T>(out T result), in T lo);
...
bit<8> rand_val;
random(rand_val, 0);
```

### \[DONE\] (4) ~~Overload resolution by name~~

The current implementation only uses arity to disambiguate overloaded functions.

```ocaml
(* (TODO) resolve overloaded functions with argument names *)
let find_overloaded_opt (fid, args) fenv =
    let arity = List.length args in
    let funcs =
    List.filter
        (fun ((fid', params), _) -> fid = fid' && arity = List.length params)
        (bindings fenv)
    in
    assert (List.length funcs <= 1);
    match funcs with [] -> None | _ -> Some (List.hd funcs |> snd)
```

```p4
bit<8> add_1(in bit<8> a, in bit<8> b) { return 1; }
bit<8> add_1(in bit<8> c, in bit<8> d) { return 2; }
```

</details>

### (5) Instantiation block

#### (a) Instantiation declaration within an instantiation block (1)

When an instantiation block has an instantiation declaration, which the current transformer assumes as invalid.

```p4
extern Virtual {
    Virtual();
    void run(in bit<16> ix);
    @synchronous(run) abstract bit<16> f(in bit<16> ix);
}
...
Virtual() cntr = {
    State(1024) state;
    bit<16> f(in bit<16> ix) {
        return state.get(ix);
    }
};
```

<details>
<summary>Tests</summary>

* virtual2.p4
</details>

#### \[DONE\] (b) ~~Instantiation block with an abstract method~~

The abstract method instantiation logic does not seem to work.
And we have to take `this` into account.

```p4
extern Virtual {
    Virtual();
    abstract bit<16> f();
    abstract void g(inout data ix);
}
...
Virtual() cntr = {
    bit<16> f() { return 1; }
    void g(inout data x) {}
};
```

```p4
extern X {
    X();
    bit<32> b();
    abstract void a(inout bit<32> arg);
}
...
X() x = {
    void a(inout bit<32> arg) { arg = arg + this.b(); }
};
```

### \[DONE\] (6) ~~Default parameter~~

```p4
extern void f(bit<32> a = 0, bit<32> b);
...
f(b = binit);
```

### \[DONE\] (7) ~~Built-in methods applied directly on type variables~~

The transformer logic assumes that `func` in a call expression `func<targs>(args)` is either a name or a field access, but not a type access.

Resolved by introducing a new type of call expression, `CallTypeE`.

```p4
typedef bit<32> T;
...
T.minSizeInBits();
```

### \[DONE\] (8) ~~Support direct application~~

Transform direct application.

```p4
control c() { ... }
control d() {
    apply { c.apply(); }
}
```

### \[DONE\] (9) ~~`value_set` declaration~~

```p4
value_set<bit<16>>(8) ipv4_ethertypes;
```

## 3. Devils are in the Details

### \[DONE\] (1) ~~Support `maxSizeInBytes` and `maxSizeInBits`~~

Logic only exists for `minSizeInBytes` and `minSizeInBits`.

```p4
hdrs.ipv4[0].length = (hdrs.ipv4[0].maxSizeInBytes() + umeta.L2_packet_len_bytes);
```

### \[DONE\] (2) ~~Allow serializable enum member initializers refer to other serializable enum members~~

```p4
enum bit<4> e {
    a = 0,
    b = 0,
    c = (bit<4>) a,
    d = a
}
```

### \[DONE\] ~~(3) `error` types can be `exact` matched~~

`error` types can be `exact` matched, but the current type checker rejects it.

The spec mentions:

> * "The `error` type only supports equality (`==`) and inequality (`!=`) comparisons."(8.2)
> * an `exact` match kind on a key field ... This is applicable for all legal key fields whose types support equality comparisons. (14.2.1.1)

Quickly patched by adding `error` to the list of types that support equality comparisons.
But later it would be desirable to have a clear list of types that are allowed for each match kind.

```p4
table t_exact {
    key = { m.my_err : exact; }
    ...
}
```

</details>

# B. Feature Extension since Petr4

## 1. Flexible syntax

### \[DONE\] (1) ~~Parsing `if`~~

Conditional statement can be used in a parser block.

The spec mentions:

> Added support for conditional statements and empty statements in parsers (Section 13.4). (A.3)

i.e., it was added in v1.2.2.

```ocaml
parserStatement:
| s = assignmentOrMethodCallStatement
| s = directApplication
| s = emptyStatement
| s = parserBlockStatement // Added
| s = conditionalStatement
    { s }
| decl = constantDeclaration
| decl = variableDeclaration
    { let tags = Declaration.tags decl in
      Statement.DeclarationStatement { tags; decl } }
;
```

### \[DONE\] (2) ~~Support trailing comma~~

```p4
enum A {
    X,
    Y,
}
```

<details>
<summary>Tests</summary>

* trailing-comma.p4
</details>

### \[DONE\] (3) ~~Allow parentheses in lvalues~~

Since [issue#1273](https://github.com/p4lang/p4-spec/issues/1273).

```p4
(x) = 1;
```

## 2. Feature Extension

### \[DONE\] (1) ~~Support `list` type~~

`list` should be a primitive type.

```p4
extern E {
    E(list<bit<32>> data);
    ...
}
```

### \[DONE\] (2) ~~Support generic structs and headers~~

```p4
struct S<T> {
    tuple<T, T> t;
}
```

But need to resolve: do we expect type inference when specializing generic types?
Also, how to deal with no-op casts? (when the target type already equals the source type)

### \[DONE\] (3) ~~Support `match_kind` as a primitive type~~

Spec v1.2.3 adds `match_kind` as a base type that can be parsed.

```p4
const tuple<match_kind> exact_once = ...;
```

### \[DONE\] (4) ~~Support `...` default grammar~~

The spec says:

> A left-value can be initialized automatically with default value of the suitable type using the syntax `...` (see Section 7.3). (8.26)

Implemented it with introducing new types and values, namely: `DefaultT`, `SeqDefaultT`, `RecordDefaultT`, `DefaultV`, `SeqDefaultV`, and `RecordDefaultV`.

`DefaultT` and `DefaultV` represents `...` used outside the context of a sequence or a record.
`SeqDefaultT` and `SeqDefaultV` represents `...` used in the context of a sequence, `{ (* expressions *) }'.
I made a parser hack to *syntactically disallow* `...` happening in the middle of a sequence.
`RecordDefaultT` and `RecDefaultV` represents `...` used in the context of a record, `{ (* key-value pairs *) }`.

Introduction of these default types and values interplay with the subtyping rules and cast evaluation.
`DefaultT` is a subtype of any type that has a default value.
`SeqDefaultT` is a subtype of `SeqT` when the former is a proper subset of the latter, and similar for `RecordDefaultT` and `RecordT`.

Yet, p4cherry's implementation may be more permissive than what was intended in the spec.
For example, `...`, `{ (* expressions *) ... }`, and `{ (* key-value pairs *) ... }` can be used as a function argument, like `f(...)` (assuming it is an in-direction argument; using `...` for out/inout-direction arguments would not make sense already at the type level, for it is not a lvalue).

```ocaml
(* (HACK) To syntactically disallow dots in the middle of a tuple expression *)
| info1 = L_BRACE values = expressionOptTrailingList info2 = R_BRACE
    { let tags = Source.merge info1 info2 in
      let is_dots expr = match expr with Expression.Dots _ -> true | _ -> false in
      if List.length values = 0 then Expression.List { tags; values }
      else
        let values, value_last =
          List.rev values |> List.tl |> List.rev, List.rev values |> List.hd
        in
        if List.exists is_dots values then
          raise Parsing.Parse_error;
        if is_dots value_last then Expression.ListDots { tags; values }
        else Expression.List { tags; values = values @ [value_last] } }
```

### (5) Support `priority` of table entry (2)

```p4
entries = {
    const priority=10: ...;
    ...
}
```

<details>
<summary>Tests</summary>

* entries-prio.p4
* init-entries-bmv2.p4
</details>

### \[DONE\] (6) ~~Support general switch statement~~

The old version of P4 assumes that switch only matches against table apply results, but the current version allows general switch statements.

```p4
switch (hdr.h1.data) {
    0: ...
    ...
}
```

### \[DONE\] (7) ~~Support `{#}` syntax~~

"The expression `{#}` represents an invalid header of some type, but it can be any header or header union type. A P4 compiler may require an explicit cast on this expression in case where it cannot determine the particular header of header union type from the context." (8.26).

```p4
h = (H) {#};
```

# C. Need Spec Clarification

## \[REPORTED\] 1. Should we add implicit cast for directionless parameter?: [directionless-implicit-cast](../test/program/well-typed-excluded/spec-clarify/directionless-implicit-cast)

Waiting for spec clarification, [Issue#1312](https://github.com/p4lang/p4-spec/issues/1312) and [PR#1330](https://github.com/p4lang/p4-spec/pull/1330).

I think we should, especially for constructor invocations.

Below apply for methods and functions.

Note that directionless argument for action can be implicitly cast, as per the spec.
The spec mentions,

> Actions can also be explicitly invoked using function call syntax, either from a control block or from another action. In this case, values for all action parameters must be supplied explicitly, including values for the directionless parameters. The directionless parameters in this case behave like in parameters. See Section 14.1.1 for further details. (6.8.1)

```p4
action a(inout bit<32> b, bit<32> d) { ... }
a(x, 0);
```

Below apply for constructors.

```p4
extern BFD_Offload {
    BFD_Offload(bit<16> size);
    ...
}
BFD_Offload(32768) bfd_session_liveness_tracker = ...;
```

## 2. How to match abstract methods when initializing an instance?: [abstract-method-overload](../test/program/well-typed-excluded/spec-clarify/abstract-method-overload)

When initializing an instance with an abstract method, to determine if the method was declared as abstract, I believe we should match the method using both the method name and argument names.
Mainly because P4 allows overloading of methods through argument names.
But the test cases below seem to use only method names for matching.

```p4
extern Virtual {
    Virtual();
    abstract bit<16> f();
    abstract void g(inout data ix);
}
...
Virtual() cntr = {
    bit<16> f() {
        return 1;
    }
    void g(inout data x) {}
};
```

This can get confusing with the presence of overloading.

```p4
extern Virtual {
    Virtual();
    abstract bit<16> f();
    abstract void g(inout data ix);
    abstract void g(inout data x);
}
...
Virtual() cntr = {
    bit<16> f() {
        return 1;
    }
    void g(inout data x) {}
};
```

## 3. Some extern functions seem to produce a (local) compile-time known value, but syntax does not reveal this: [buitin-local-compile-time-known](../test/program/well-typed-excluded/spec-clarify/builtin-local-compile-time-known)

```p4
@pure extern HashAlgorithm_t random_hash(bool msb, bool extend);
...
hdr.hash = Hash<big<16>>(random_hash(false, false)).get(hdr.h1);
```
```p4
const bool test = static_assert(V1MODEL_VERSION >= 20160101, "V1 model version is not >= 20160101");
```
```p4
extern widget createWidget<T, U>(U a, T b);
parser P();
parser p1()(widget w) { ... }
package sw0(P p);
sw0(p1(createWidget(16w0, 8w0))) main;
```

## \[REPORTED (not by me)\] 4. Is it legal to divide a fixed-width integer?: [fixed-width-div-and-mod](../test/program/well-typed-excluded/spec-clarify/fixed-width-div-and-mod)

[Issue#1327](https://github.com/p4lang/p4-spec/issues/1327), seems like a PR will be made soon.

```p4
bit<4> tmp = 4w0 - 4w1;
h.rshift.a = tmp / 4w2;
```

<details>
<summary>Tests</summary>

* gauntlet_various_ops-bmv2.p4
* issue2190.p4
* issue2287-bmv2.p4
* precedence.p4
* strength.p4
</details>

Note that implicit cast is allowed for arbitrary precision integer to fixed-width integer, and not the other way around.

```p4
x = 32w5 / 3;
```

## 5. Equivalence of table actions: [table-action-syntactic-eq](../test/program/well-typed-excluded/spec-clarify/table-action-syntactic-eq)

For default action, the spec mentions:

> In particular, the expressions passed as `in`, `out`, or `inout` parameters must be syntactically identical to the expressions used in one of the elements of the `actions` list. (14.2.1.3)

But the test cases below seem to violate this.

```p4
actions = { a1({ f0 = ext(), f1 = ext() } ); }
default_action = a1({ f1 = ext(), f0 = ext() });
```
```p4
action a() {}
control c() {
    table t {
        actions = { .a; }
        default_action = a;
    }
    apply {}
}
```

## \[REPORTED\] 6. Are accesses compile-time known?: [access-compile-time-known](../test/program/well-typed-excluded/spec-clarify/access-compile-time-known)
<<<<<<< HEAD

Waiting for spec clarification, [Issue#1323](https://github.com/p4lang/p4-spec/issues/1323) and [PR#1329](https://github.com/p4lang/p4-spec/pull/1329).

=======

Waiting for spec clarification, [Issue#1323](https://github.com/p4lang/p4-spec/issues/1323) and [PR#1329](https://github.com/p4lang/p4-spec/pull/1329).

>>>>>>> fb48e51d
### \[REPORTED\] (1) Accessing a tuple element with a local compile-time known index is also a local compile-time known value?

```p4
const tuple<bit<32>, bit<32>> t = { 0, 1 };
const bit<32> f = t[0];
```

### \[REPORTED\] (2) Accessing a field of a local compile-time known struct is also a local compile-time known value?

```p4
const T t = { 32s10, 32s20 };
const int<32> x = t.t1;
```

## \[REPORTED\] 7. Type aliasing allowed for externs?: [typedef-objects](../test/program/well-typed-excluded/spec-clarify/typedef-objects)

Waiting for spec clarification, [Issue#1314](https://github.com/p4lang/p4-spec/issues/1314) and [PR#1328](https://github.com/p4lang/p4-spec/pull/1328)

Spec section 7.2.8 lists type nesting rules, but it does not mention whether it is legal to make a type alias of an extern object type via `typedef`.

```p4
extern MyCounter<I> {
    MyCounter(bit<32> size);
    void count(in I index);
}
typedef bit<10> my_counter_index_t;
typedef MyCounter<my_counter_index_t> my_counter_t;
```

## 8. Constraints on size of a value set?

The spec does not mention if the size given to a value set declaration should be local compile-time known, compile-time known, or neither.
I suspect it should be at least compile-time known, and it is already reflected in the current p4cherry implementation.

## 9. A generic type that imposes (or implies) a type constraint: [generic-constrained](../test/program/well-typed-excluded/spec-clarify/generic-constrained)

```p4
control nothing(
    inout empty_t hdr,
    inout empty_t meta,
    in intrinsic_metadata_t imeta) { apply {} }

control C<H, M>(
    inout H hdr,
    inout M meta,
    in intrinsic_metadata_t intr_md);

package P<H, M>(C<H, M> c = nothing());
```

Here, the package type is declared as a generic type that takes two type parameters, `H` and `M`.
But, the default argument to `c` is `nothing()`, which imposes a type constraint that `H` should be `empty_t` and `M` should be `empty_t`.

## 10. Matching control type in the presence of default parameter: [matching-control-type-decl-with-default](../test/program/well-typed-excluded/spec-clarify/matching-control-type-decl-with-default)

A control and package type declaration declares the template of a control or package.
The test below expects that a control that omits the default parameter should match the control type declaration that includes the default parameter.
I am not sure if this should be allowed.
Because, a user may just look at the type declarations and try to supply `intr_md` to the `MyC()` instance explicitly. But this would result in an error since `MyC()` does not expect `intr_md`.

```p4
control C<H, M>(
    inout H hdr,
    inout M meta,
    in intrinsic_metadata_t intr_md = {0, 0});

package P<H, M>(C<H, M> c);

struct hdr_t { }
struct meta_t { }

control MyC(inout hdr_t hdr, inout meta_t meta) {
   apply {}
}

P(MyC()) main;
```

## 11. Scope when instantiating with an initialization block

In P4, initialization block is used to initialize abstract methods when instantiating an extern object.
The spec mentions that:

> The abstract methods can only use the supplied arguments or refer to values that are in the top-level scope. When calling another method of the same instance the this keyword is used to indicate the current object instance. (11.3.1)

But also the grammar allows a local instantiation in the initialization block.

```
instantiation:
      ...
      | annotations typeRef "(" argumentList ")" name "=" objInitializer ";"
      | typeRef "(" argumentList ")" name "=" objInitializer ";"

objInitializer
    : "{" objDeclarations "}"
    ;

objDeclarations
    : /* empty */
    | objDeclarations objDeclaration
    ;

objDeclaration
    : functionDeclaration
    | instantiation
    ;
```

Thus, it also suggests that the local instance can be referred by the initialized abstract methods.
(Otherwise, there is no way to refer to those extern-local instances.)

```p4
extern Virtual {
    Virtual();
    void run(in bit<16> ix);
    @synchronous(run) abstract bit<16> f(in bit<16> ix);
}
extern State {
    State(int<16> size);
    bit<16> get(in bit<16> index);
}
...
Virtual() cntr = {
    State(1024) state;
    bit<16> f(in bit<16> ix) {
        return state.get(ix);
    }
};
```

This is implemented in current p4cherry, but it would be nice to have a clear spec on this.
<<<<<<< HEAD

# D. Need Test Clarification

## 1. Scope of abstract method when initializing an instance: [abstract-method-scoping](../test/program/well-typed-excluded/test-clarify/abstract-method-scoping)

When initializing an instance with an abstract method, it can only refer to its arguments or identifiers in the top-level scope.
The spec mentions:

> The abstract methods can only use the supplied arguments or refer to values that are in the top-level scope. When calling another method of the same instance the this keyword is used to indicate the current object instance. (11.3.1)

But the test cases below seem to violate this.

```p4
control ingress(inout headers hdr) {
    Stack<bit<16>>(2048) stack;
    StackAction<bit<16>, bit<16>>(stack) write = {
        void apply(inout bit<16> value) {
            value = hdr.data.h1; // illegal to refer to hdr
        }
        void overflow(inout bit<16> value, out bit<16> rv) {
            rv = 0x0f0f;
        }
    };
```

## 2. Syntax for select keyset: [select-keyset-syntax](../test/program/well-typed-excluded/test-clarify/select-keyset-syntax)

This should be a negative test.

```p4
transition select (hdr.h.f1) {
    0x8100  : p1; /* Works */
    (0x9100) : p1; /* Also Works */
    0xA100 &&& 0xEFFF  : p1; /* Works */
    (0xC100 &&& 0xEFFF) : p1; /* Syntax error: ',' expected */
    _ : p1; /* Works */
    (_): reject; /* Syntax error: ',' expected */
}
```

## 3. Shift by signed integer: [shift-by-signed-int](../test/program/well-typed-excluded/test-clarify/shift-by-signed-int)

This shifts by a signed integer, which is illegal.
This should be a negative test.

```p4
bit<4> func(in bit<4> l) {
  const int<6> tt = 1;
  return l << tt;
}
```

## 4. Duplicate definition of `match_kind`: [duplicate-match-kind](../test/program/well-typed-excluded/test-clarify/duplicate-match-kind)

`ternary` is defined twice.
This should be a negative test.

```p4
#include <core.p4>
match_kind {
    ternary,
    exact
}
```

## 5. Mask expressions for `exact` key: [mask-exact-key](../test/program/well-typed-excluded/test-clarify/mask-exact-key)

=======

# D. Need Test Clarification

## 1. Scope of abstract method when initializing an instance: [abstract-method-scoping](../test/program/well-typed-excluded/test-clarify/abstract-method-scoping)

When initializing an instance with an abstract method, it can only refer to its arguments or identifiers in the top-level scope.
The spec mentions:

> The abstract methods can only use the supplied arguments or refer to values that are in the top-level scope. When calling another method of the same instance the this keyword is used to indicate the current object instance. (11.3.1)

But the test cases below seem to violate this.

```p4
control ingress(inout headers hdr) {
    Stack<bit<16>>(2048) stack;
    StackAction<bit<16>, bit<16>>(stack) write = {
        void apply(inout bit<16> value) {
            value = hdr.data.h1; // illegal to refer to hdr
        }
        void overflow(inout bit<16> value, out bit<16> rv) {
            rv = 0x0f0f;
        }
    };
```

## 2. Syntax for select keyset: [select-keyset-syntax](../test/program/well-typed-excluded/test-clarify/select-keyset-syntax)

This should be a negative test.

```p4
transition select (hdr.h.f1) {
    0x8100  : p1; /* Works */
    (0x9100) : p1; /* Also Works */
    0xA100 &&& 0xEFFF  : p1; /* Works */
    (0xC100 &&& 0xEFFF) : p1; /* Syntax error: ',' expected */
    _ : p1; /* Works */
    (_): reject; /* Syntax error: ',' expected */
}
```

## 3. Shift by signed integer: [shift-by-signed-int](../test/program/well-typed-excluded/test-clarify/shift-by-signed-int)

This shifts by a signed integer, which is illegal.
This should be a negative test.

```p4
bit<4> func(in bit<4> l) {
  const int<6> tt = 1;
  return l << tt;
}
```

## 4. Duplicate definition of `match_kind`: [duplicate-match-kind](../test/program/well-typed-excluded/test-clarify/duplicate-match-kind)

`ternary` is defined twice.
This should be a negative test.

```p4
#include <core.p4>
match_kind {
    ternary,
    exact
}
```

## 5. Mask expressions for `exact` key: [mask-exact-key](../test/program/well-typed-excluded/test-clarify/mask-exact-key)

>>>>>>> fb48e51d
We cannot use mask expressions for `exact` key.
This should be a negative test.

```p4
table unit {
    key = { x: exact; }
    const entries = {
        ...
        32w0x0B_00_00_00 &&& 32w0xFF_00_00_00: drop();
    }
    ...
}
```

## 6. Nesting `match_kind` or `int` inside a tuple type: [tuple-nesting](../test/program/well-typed-excluded/test-clarify/tuple-nesting)

`match_kind` and `int` *cannot* be nested inside a tuple type.
This should be a negative test.

```p4
const tuple<match_kind> exact_once = { exact };
```

```p4
tuple<int> t = { t1 };
```

## 7. Implicit cast of `value_set` in `select` expression: [value-set-implicit-cast](../test/program/well-typed-excluded/test-clarify/value-set-implicit-cast)

When a value set, of type `set<T>` is used as a select label, it can be implicitly cast to the select key type `set<T'>`.
However, below programs expect loose type casting rules.

```p4
header data_h {
  bit<32> da;
  bit<32> db;
}
struct my_packet {
  data_h data;
}
struct my_metadata {
  data_h[2] data;
}
struct value_set_t {
  bit<32> field;
}
...
value_set<value_set_t>(4) pvs;
state start {
    b.extract(p.data);
    transition select(p.data.da) {
        pvs: accept;
        0x810 : foo;
    }
}
```

Here, we *cannot* implicitly cast `value_set_t` (which a struct type) to `bit<32>`.

## 8. Implicit cast of a singleton sequence to a scalar in table entry: [aggregate-to-scalar-implicit-cast](../test/program/well-typed-excluded/test-clarify/aggregate-to-scalar-implicit-cast)

Some programs expect implicit cast of a singleton sequence to a scalar in table entry, which is illegal, in a strict sense.

```p4
typedef bit<32> IPv4Address;
header ipv4_t {
    ...
    IPv4Address  dstAddr;
<<<<<<< HEAD
}

table ingress_tbl {
    key = { hdr.ipv4.dstAddr : exact; }
    actions = {actTbl; drop;}
    const default_action = drop;
    const entries = {
        {(8w0x20++8w0x02++8w0x04++8w0x20)} :
            actTbl(24w42, (8w0x20++8w0x02++8w0x42++8w0x00));
    }
}
```

Here, `{(8w0x20++8w0x02++8w0x04++8w0x20)}` is a singleton sequence, and it should not be implicitly cast to a scalar type `IPv4Address`, or `bit<32>`.

## 9. Implicit cast of newtype: [newtype-implicit-cast](../test/program/well-typed-excluded/test-clarify/newtype-implicit-cast)

New types introduced by keyword `type` *cannot* be implicitly cast to its underlying type.
However, below programs seem to violate this restriction.

p4c accepts these as valid.

=======
}

table ingress_tbl {
    key = { hdr.ipv4.dstAddr : exact; }
    actions = {actTbl; drop;}
    const default_action = drop;
    const entries = {
        {(8w0x20++8w0x02++8w0x04++8w0x20)} :
            actTbl(24w42, (8w0x20++8w0x02++8w0x42++8w0x00));
    }
}
```

Here, `{(8w0x20++8w0x02++8w0x04++8w0x20)}` is a singleton sequence, and it should not be implicitly cast to a scalar type `IPv4Address`, or `bit<32>`.

## 9. Implicit cast of newtype: [newtype-implicit-cast](../test/program/well-typed-excluded/test-clarify/newtype-implicit-cast)

New types introduced by keyword `type` *cannot* be implicitly cast to its underlying type.
However, below programs seem to violate this restriction.

p4c accepts these as valid.

>>>>>>> fb48e51d
## 10. Coercion from a fixed width integer to an arbitrary precision integer: [fixed-to-arbitrary-implicit-cast](../test/program/well-typed-excluded/test-clarify/fixed-to-arbitrary-implicit-cast)

This is illegal, but the test case below seem to violate this.

```p4
const int z1 = 2w1;
```

## 11. Equality check (`==`) on a variable type: [type-variable-equality-op](../test/program/well-typed-excluded/test-clarify/type-variable-equality-op)

The spec only allows assignment (`=`) for types that are type variables.
But the test case below seems to violate this.
This also implies some type constraint that the type variable should be a type that supports equality checks.
<<<<<<< HEAD

```p4
bool g<t>(in t a) {
    h<t> v;
    v.f = a;
    return v.f == a;
}
```

=======

```p4
bool g<t>(in t a) {
    h<t> v;
    v.f = a;
    return v.f == a;
}
```

>>>>>>> fb48e51d
## 12. Package constructors cannot be overloaded [package-overload](../test/program/well-typed-excluded/test-clarify/package-overload)

A package declaration implies two things: a type declaration and a constructor declaration.
Since they are bundled together, the synatx does not allow overloading of package constructors. (Unlike extern object constructors.)

```p4
package mypackaget<t>(mypt<t> t2);
package mypackaget<t>(mypt<t> t1, mypt<t> t2);
```

<details>
<summary>Tests</summary>

* issue3379-1.p4
* issue3379.p4
</details>

## 13. Function declarations should not shadow [shadow-func](../test/program/well-typed-excluded/test-clarify/shadow-func)

(Although the spec does not explicitly disallow duplicate names in general,) p4c compiler rejects such programs.

But p4c accepts the following program, where function `f1` is declaraed multiple times (while considering overloading).

```p4
void f1(in h[(max |+| max) == max ? 1 : -1] a){}
void f1(in h[(max |+| 0) == max ? 1 : -1] a){}
void f1(in h[value1 == max ? 1 : -1] a){}
```

<details>
<summary>Tests</summary>

* issue3699.p4
</details>

## 14. Scope of a control parameter [control-param-scope](../test/program/well-typed-excluded/test-clarify/control-param-scope)

Similar [issue](typecheck-neg.analysis.md#6.%20Scope%20of%20a%20control%20parameter) in the negative type checker test.

```p4
control c(inout bit<16> x) {
    action incx() { x = x + 1; }
    action nop() { }
    table x {
        actions = { incx; nop; }
    }
    apply {
        x.apply();
    }
}
```

```p4
control MyIngress(inout H p) {
  bit<8> p = 0;
  apply {}
}
```

<details>
<summary>Tests</summary>

* shadow-after-use.p4
* shadow3.p4
</details>

<<<<<<< HEAD
# E. Future extension

## 1. For loops: [forloop](../test/program/well-typed-excluded/future/forloop)

## 2. Generic parser/control declaration: [generic-parser-control](../test/program/well-typed-excluded/future/generic-parser-control)

```p4
parser p1<T>(in T a) { ... }
=======
## 15. Accessing a header stack of size zero [access-header-stack-zero](../test/program/well-typed-excluded/test-clarify/access-header-stack-zero)

```p4
bit<32> b;
H[0] h;

v = b.minSizeInBits() + T.minSizeInBits() +
    b.maxSizeInBits() + T.maxSizeInBits() +
    h[0].minSizeInBits();
```

This tries to access index `0` of a header stack `h`, of size zero.
While we can argue that the type checker is not responsible for the array access bounds check, it is contradictory to the ill-typed test case where the below program is expected to be rejected.

```
// Compiler should give error for out of bounds index,
// if due to compile-time known value index.
h.hs[-1].setValid();
h.hs[-1].f1 = 5;
h.hs[-1].f2 = 8;
>>>>>>> fb48e51d
```

## 3. Concatenation of string literals: [concat-string](../test/program/well-typed-excluded/future/concat-string)

<<<<<<< HEAD
```p4
log("Log message" ++ " text");
```

# F. Unsupported features

## 1. Custom table element: [custom-table-element](../test/program/well-typed-excluded/unsupported/custom-table-element)

### (1) `implementation`

```p4
table indirect_ws {
  ...
  implementation = ...;
}
```

### (2) `counters`

```p4
table ipv4_da_lpm {
    ...
    counters = ...;
}
```

### (3) `junk`

```p4
table t {
    ...
    junk = ...;
}
```

### (4) `meters`

```p4
table m_table {
    ...
    meters = ...;
}
```

### (5) `add_on_miss`

```p4
table ipv4_da {
    ...
    add_on_miss = ...;
}
```

### (6) `psa_direct_counter`

```p4
table tbl {
    ...
    psa_direct_counter = ...;
}
```

### (7) `psa_direct_meter`

```p4
table tbl {
    ...
    psa_direct_meter = ...;
}
```

### (8) `psa_idle_timeout`

```p4
table tbl_idle_timeout {
    ...
    psa_idle_timeout = ...;
}
```

## 2. `selector` match kind: [selector-match-kind](../test/program/well-typed-excluded/unsupported/selector-match-kind)

This is specific to V1Model architecture.

```p4
table indirect_ws {
    key = { meta.hash1 : selector; }
    ...
}
```

## 3. Optional argument: [optional-param](../test/program/well-typed-excluded/unsupported/optional-param)

=======
* minsize.p4
</details>

# E. Future extension

## 1. For loops: [forloop](../test/program/well-typed-excluded/future/forloop)

## 2. Generic parser/control declaration: [generic-parser-control](../test/program/well-typed-excluded/future/generic-parser-control)

```p4
parser p1<T>(in T a) { ... }
```

## 3. Concatenation of string literals: [concat-string](../test/program/well-typed-excluded/future/concat-string)

```p4
log("Log message" ++ " text");
```

# F. Unsupported features

## 1. Custom table element: [custom-table-element](../test/program/well-typed-excluded/unsupported/custom-table-element)

### (1) `implementation`

```p4
table indirect_ws {
  ...
  implementation = ...;
}
```

### (2) `counters`

```p4
table ipv4_da_lpm {
    ...
    counters = ...;
}
```

### (3) `junk`

```p4
table t {
    ...
    junk = ...;
}
```

### (4) `meters`

```p4
table m_table {
    ...
    meters = ...;
}
```

### (5) `add_on_miss`

```p4
table ipv4_da {
    ...
    add_on_miss = ...;
}
```

### (6) `psa_direct_counter`

```p4
table tbl {
    ...
    psa_direct_counter = ...;
}
```

### (7) `psa_direct_meter`

```p4
table tbl {
    ...
    psa_direct_meter = ...;
}
```

### (8) `psa_idle_timeout`

```p4
table tbl_idle_timeout {
    ...
    psa_idle_timeout = ...;
}
```

## 2. `selector` match kind: [selector-match-kind](../test/program/well-typed-excluded/unsupported/selector-match-kind)

This is specific to V1Model architecture.

```p4
table indirect_ws {
    key = { meta.hash1 : selector; }
    ...
}
```

## 3. Optional argument: [optional-param](../test/program/well-typed-excluded/unsupported/optional-param)

>>>>>>> fb48e51d
```p4
extern Checksum {
    ...
    bit<16> update<T>(in T data, @optional in bool zeros_as_ones);
}
... 
h.h.result = ipv4_checksum.update({ h.eth_hdr.dst_addr, h.eth_hdr.src_addr, h.eth_hdr.eth_type });
```<|MERGE_RESOLUTION|>--- conflicted
+++ resolved
@@ -649,15 +649,9 @@
 ```
 
 ## \[REPORTED\] 6. Are accesses compile-time known?: [access-compile-time-known](../test/program/well-typed-excluded/spec-clarify/access-compile-time-known)
-<<<<<<< HEAD
 
 Waiting for spec clarification, [Issue#1323](https://github.com/p4lang/p4-spec/issues/1323) and [PR#1329](https://github.com/p4lang/p4-spec/pull/1329).
 
-=======
-
-Waiting for spec clarification, [Issue#1323](https://github.com/p4lang/p4-spec/issues/1323) and [PR#1329](https://github.com/p4lang/p4-spec/pull/1329).
-
->>>>>>> fb48e51d
 ### \[REPORTED\] (1) Accessing a tuple element with a local compile-time known index is also a local compile-time known value?
 
 ```p4
@@ -789,7 +783,6 @@
 ```
 
 This is implemented in current p4cherry, but it would be nice to have a clear spec on this.
-<<<<<<< HEAD
 
 # D. Need Test Clarification
 
@@ -857,75 +850,6 @@
 
 ## 5. Mask expressions for `exact` key: [mask-exact-key](../test/program/well-typed-excluded/test-clarify/mask-exact-key)
 
-=======
-
-# D. Need Test Clarification
-
-## 1. Scope of abstract method when initializing an instance: [abstract-method-scoping](../test/program/well-typed-excluded/test-clarify/abstract-method-scoping)
-
-When initializing an instance with an abstract method, it can only refer to its arguments or identifiers in the top-level scope.
-The spec mentions:
-
-> The abstract methods can only use the supplied arguments or refer to values that are in the top-level scope. When calling another method of the same instance the this keyword is used to indicate the current object instance. (11.3.1)
-
-But the test cases below seem to violate this.
-
-```p4
-control ingress(inout headers hdr) {
-    Stack<bit<16>>(2048) stack;
-    StackAction<bit<16>, bit<16>>(stack) write = {
-        void apply(inout bit<16> value) {
-            value = hdr.data.h1; // illegal to refer to hdr
-        }
-        void overflow(inout bit<16> value, out bit<16> rv) {
-            rv = 0x0f0f;
-        }
-    };
-```
-
-## 2. Syntax for select keyset: [select-keyset-syntax](../test/program/well-typed-excluded/test-clarify/select-keyset-syntax)
-
-This should be a negative test.
-
-```p4
-transition select (hdr.h.f1) {
-    0x8100  : p1; /* Works */
-    (0x9100) : p1; /* Also Works */
-    0xA100 &&& 0xEFFF  : p1; /* Works */
-    (0xC100 &&& 0xEFFF) : p1; /* Syntax error: ',' expected */
-    _ : p1; /* Works */
-    (_): reject; /* Syntax error: ',' expected */
-}
-```
-
-## 3. Shift by signed integer: [shift-by-signed-int](../test/program/well-typed-excluded/test-clarify/shift-by-signed-int)
-
-This shifts by a signed integer, which is illegal.
-This should be a negative test.
-
-```p4
-bit<4> func(in bit<4> l) {
-  const int<6> tt = 1;
-  return l << tt;
-}
-```
-
-## 4. Duplicate definition of `match_kind`: [duplicate-match-kind](../test/program/well-typed-excluded/test-clarify/duplicate-match-kind)
-
-`ternary` is defined twice.
-This should be a negative test.
-
-```p4
-#include <core.p4>
-match_kind {
-    ternary,
-    exact
-}
-```
-
-## 5. Mask expressions for `exact` key: [mask-exact-key](../test/program/well-typed-excluded/test-clarify/mask-exact-key)
-
->>>>>>> fb48e51d
 We cannot use mask expressions for `exact` key.
 This should be a negative test.
 
@@ -994,7 +918,6 @@
 header ipv4_t {
     ...
     IPv4Address  dstAddr;
-<<<<<<< HEAD
 }
 
 table ingress_tbl {
@@ -1017,30 +940,6 @@
 
 p4c accepts these as valid.
 
-=======
-}
-
-table ingress_tbl {
-    key = { hdr.ipv4.dstAddr : exact; }
-    actions = {actTbl; drop;}
-    const default_action = drop;
-    const entries = {
-        {(8w0x20++8w0x02++8w0x04++8w0x20)} :
-            actTbl(24w42, (8w0x20++8w0x02++8w0x42++8w0x00));
-    }
-}
-```
-
-Here, `{(8w0x20++8w0x02++8w0x04++8w0x20)}` is a singleton sequence, and it should not be implicitly cast to a scalar type `IPv4Address`, or `bit<32>`.
-
-## 9. Implicit cast of newtype: [newtype-implicit-cast](../test/program/well-typed-excluded/test-clarify/newtype-implicit-cast)
-
-New types introduced by keyword `type` *cannot* be implicitly cast to its underlying type.
-However, below programs seem to violate this restriction.
-
-p4c accepts these as valid.
-
->>>>>>> fb48e51d
 ## 10. Coercion from a fixed width integer to an arbitrary precision integer: [fixed-to-arbitrary-implicit-cast](../test/program/well-typed-excluded/test-clarify/fixed-to-arbitrary-implicit-cast)
 
 This is illegal, but the test case below seem to violate this.
@@ -1054,7 +953,6 @@
 The spec only allows assignment (`=`) for types that are type variables.
 But the test case below seems to violate this.
 This also implies some type constraint that the type variable should be a type that supports equality checks.
-<<<<<<< HEAD
 
 ```p4
 bool g<t>(in t a) {
@@ -1064,17 +962,6 @@
 }
 ```
 
-=======
-
-```p4
-bool g<t>(in t a) {
-    h<t> v;
-    v.f = a;
-    return v.f == a;
-}
-```
-
->>>>>>> fb48e51d
 ## 12. Package constructors cannot be overloaded [package-overload](../test/program/well-typed-excluded/test-clarify/package-overload)
 
 A package declaration implies two things: a type declaration and a constructor declaration.
@@ -1141,16 +1028,6 @@
 * shadow3.p4
 </details>
 
-<<<<<<< HEAD
-# E. Future extension
-
-## 1. For loops: [forloop](../test/program/well-typed-excluded/future/forloop)
-
-## 2. Generic parser/control declaration: [generic-parser-control](../test/program/well-typed-excluded/future/generic-parser-control)
-
-```p4
-parser p1<T>(in T a) { ... }
-=======
 ## 15. Accessing a header stack of size zero [access-header-stack-zero](../test/program/well-typed-excluded/test-clarify/access-header-stack-zero)
 
 ```p4
@@ -1171,12 +1048,26 @@
 h.hs[-1].setValid();
 h.hs[-1].f1 = 5;
 h.hs[-1].f2 = 8;
->>>>>>> fb48e51d
+```
+
+<details>
+<summary>Tests</summary>
+
+* minsize.p4
+</details>
+
+# E. Future extension
+
+## 1. For loops: [forloop](../test/program/well-typed-excluded/future/forloop)
+
+## 2. Generic parser/control declaration: [generic-parser-control](../test/program/well-typed-excluded/future/generic-parser-control)
+
+```p4
+parser p1<T>(in T a) { ... }
 ```
 
 ## 3. Concatenation of string literals: [concat-string](../test/program/well-typed-excluded/future/concat-string)
 
-<<<<<<< HEAD
 ```p4
 log("Log message" ++ " text");
 ```
@@ -1270,116 +1161,6 @@
 
 ## 3. Optional argument: [optional-param](../test/program/well-typed-excluded/unsupported/optional-param)
 
-=======
-* minsize.p4
-</details>
-
-# E. Future extension
-
-## 1. For loops: [forloop](../test/program/well-typed-excluded/future/forloop)
-
-## 2. Generic parser/control declaration: [generic-parser-control](../test/program/well-typed-excluded/future/generic-parser-control)
-
-```p4
-parser p1<T>(in T a) { ... }
-```
-
-## 3. Concatenation of string literals: [concat-string](../test/program/well-typed-excluded/future/concat-string)
-
-```p4
-log("Log message" ++ " text");
-```
-
-# F. Unsupported features
-
-## 1. Custom table element: [custom-table-element](../test/program/well-typed-excluded/unsupported/custom-table-element)
-
-### (1) `implementation`
-
-```p4
-table indirect_ws {
-  ...
-  implementation = ...;
-}
-```
-
-### (2) `counters`
-
-```p4
-table ipv4_da_lpm {
-    ...
-    counters = ...;
-}
-```
-
-### (3) `junk`
-
-```p4
-table t {
-    ...
-    junk = ...;
-}
-```
-
-### (4) `meters`
-
-```p4
-table m_table {
-    ...
-    meters = ...;
-}
-```
-
-### (5) `add_on_miss`
-
-```p4
-table ipv4_da {
-    ...
-    add_on_miss = ...;
-}
-```
-
-### (6) `psa_direct_counter`
-
-```p4
-table tbl {
-    ...
-    psa_direct_counter = ...;
-}
-```
-
-### (7) `psa_direct_meter`
-
-```p4
-table tbl {
-    ...
-    psa_direct_meter = ...;
-}
-```
-
-### (8) `psa_idle_timeout`
-
-```p4
-table tbl_idle_timeout {
-    ...
-    psa_idle_timeout = ...;
-}
-```
-
-## 2. `selector` match kind: [selector-match-kind](../test/program/well-typed-excluded/unsupported/selector-match-kind)
-
-This is specific to V1Model architecture.
-
-```p4
-table indirect_ws {
-    key = { meta.hash1 : selector; }
-    ...
-}
-```
-
-## 3. Optional argument: [optional-param](../test/program/well-typed-excluded/unsupported/optional-param)
-
->>>>>>> fb48e51d
 ```p4
 extern Checksum {
     ...
